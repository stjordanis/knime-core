--- conflicted
+++ resolved
@@ -73,10 +73,6 @@
     private final String CFG_TABLESPEC = "learnTableSpec";
     private final String CFG_MODELCONTENT = "modelContent";
 
-<<<<<<< HEAD
-//    private TreeEnsembleModelPortObject m_ensemblePO = null;
-=======
->>>>>>> 04473320
     private TreeEnsembleModel m_ensembleModel;
     private DataTableSpec m_learnTableSpec;
 
@@ -85,10 +81,6 @@
      */
     public RandomForestDistanceConfig(final TreeEnsembleModelPortObject ensemblePO) {
         super(ensemblePO.getSpec().getLearnTableSpec().getColumnNames());
-<<<<<<< HEAD
-//        m_ensemblePO = ensemblePO;
-=======
->>>>>>> 04473320
         m_ensembleModel = ensemblePO.getEnsembleModel();
         m_learnTableSpec = ensemblePO.getSpec().getLearnTableSpec();
     }
@@ -113,10 +105,6 @@
     @Override
     public RandomForestDistance createDistanceMeasure(final DataTableSpec spec, final FlowVariableProvider flowVariableProvider)
         throws InvalidSettingsException {
-<<<<<<< HEAD
-//        return new RandomForestDistance(this, spec, m_ensemblePO.getEnsembleModel(), m_ensemblePO.getSpec());
-=======
->>>>>>> 04473320
         return new RandomForestDistance(this, spec, m_ensembleModel, m_learnTableSpec);
     }
 
@@ -128,10 +116,6 @@
     protected void saveInternals(final String prefix, final PortObjectZipOutputStream outputStream, final ExecutionMonitor exec)
         throws CanceledExecutionException, IOException {
         outputStream.putNextEntry(new ZipEntry("model.zip"));
-<<<<<<< HEAD
-//        PortUtil.writeObjectToStream(m_ensemblePO, outputStream, exec);
-=======
->>>>>>> 04473320
         m_ensembleModel.save(outputStream, exec);
         outputStream.closeEntry();
         outputStream.putNextEntry(new ZipEntry("spec.zip"));
@@ -151,10 +135,6 @@
         if (new ZipEntry("model.zip").equals(nextEntry)) {
             throw new IOException("Expected model.zip entry");
         }
-<<<<<<< HEAD
-//        m_ensemblePO = (TreeEnsembleModelPortObject)PortUtil.readObjectFromStream(inputStream, exec);
-=======
->>>>>>> 04473320
         m_ensembleModel = TreeEnsembleModel.load(inputStream, exec);
         inputStream.closeEntry();
         nextEntry = inputStream.getNextEntry();

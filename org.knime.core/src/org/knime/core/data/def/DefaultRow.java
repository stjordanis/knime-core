--- conflicted
+++ resolved
@@ -3,7 +3,7 @@
  * This source code, its documentation and all appendant files
  * are protected by copyright law. All rights reserved.
  *
- * Copyright, 2003 - 2007
+ * Copyright, 2003 - 2008
  * University of Konstanz, Germany
  * Chair for Bioinformatics and Information Mining (Prof. M. Berthold)
  * and KNIME GmbH, Konstanz, Germany
@@ -48,7 +48,7 @@
      * Stores content of the row.
      */
     private final DataCell[] m_row;
-
+    
     /**
      * Inits a new <code>DefaultRow</code> object by row key and an array of
      * {@link DataCell}s. The content of the argument array is copied.
@@ -79,43 +79,34 @@
             }
             m_row[i] = row[i];
         }
-
         m_rowKey = rowKey;
     }
-
+    
     /**
      * Inits a new <code>DefaultRow</code> object by row id and an array of
      * <code>DataCell</code>s. The content of the argument array is copied.
      * 
-<<<<<<< HEAD
-     * @param rowId A {@link DataCell} containing a row Id.
+     * @param rowId A {@link String} containing a row Id.
      * @param row An array containing the actual data of this row.
      * @throws NullPointerException if the specified rowID is <code>null</code>
      * @throws NullPointerException if <code>row</code> or one of its
      *             cells is <code>null</code>.
      */
-    public DefaultRow(final DataCell rowId, final DataCell... row) {
-        this(new RowKey(rowId), row);
-    }
-
+    public DefaultRow(final String rowId, final DataCell... row) {
+        this(new RowKey(rowId), row);
+    }
+    
     /**
      * Inits a new <code>DefaultRow</code> object by row id and an array of
      * <code>DataCell</code>s. The content of the argument array is copied.
      * 
-     * @param rowId a {@link DataCell} containing a row Id
-=======
      * @param rowId a {@link String} containing a row Id
->>>>>>> e116f9a6
      * @param row a list containing the actual data of this row
      * @throws NullPointerException if the specified rowID is <code>null</code>
      * @throws NullPointerException if <code>row</code> or one of its
      *             cells is <code>null</code>.
      */
-<<<<<<< HEAD
-    public DefaultRow(final DataCell rowId, final List<DataCell> row) {
-=======
     public DefaultRow(final String rowId, final List<DataCell> row) {
->>>>>>> e116f9a6
         this(rowId, row.toArray(new DataCell[row.size()]));
     }
 
@@ -133,7 +124,6 @@
     public DefaultRow(final RowKey rowKey, final List<DataCell> row) {
         this(rowKey, row.toArray(new DataCell[row.size()]));
     }
-
     
     /**
      * Inits a new <code>DefaultRow</code> object by row key and an array of
@@ -161,11 +151,7 @@
             m_row[i] = new DoubleCell(row[i]);
         }
     }
-<<<<<<< HEAD
-
-=======
-    
->>>>>>> e116f9a6
+    
     /**
      * Inits a new <code>DefaultRow</code> object by row ID and an array of
      * <code>double</code> values.
@@ -175,12 +161,6 @@
      * @throws NullPointerException As soon as the other constructor does.
      * @see #DefaultRow(RowKey, double[])
      */
-<<<<<<< HEAD
-    public DefaultRow(final DataCell rowId, final double... row) {
-        this(new RowKey(rowId), row);
-    }
-
-=======
     public DefaultRow(final String rowId, final double... row) {
         this(new RowKey(rowId), row);
     }
@@ -200,29 +180,20 @@
         this(new RowKey(rowId), row);
     }
     
->>>>>>> e116f9a6
     /**
      * Inits a new <code>DefaultRow</code> object by row key and an array of
      * <code>int</code> values.
      * 
      * Checks if none of the arguments is <code>null</code>.
      * 
-<<<<<<< HEAD
-     * @param rowId a {@link DataCell} containing a unique row Id.
-=======
      * @param rowKey a {@link RowKey} containing a unique row Id.
->>>>>>> e116f9a6
      * @param row an array containing the actual data of this row.
      * @throws NullPointerException if the <code>rowKey</code> or
      *             <code>row</code> is <code>null</code>.
      */
-<<<<<<< HEAD
-    public DefaultRow(final DataCell rowId, final int... row) {
-=======
     public DefaultRow(final RowKey rowKey, final int... row) {
->>>>>>> e116f9a6
         // check row key
-        if (rowId == null) {
+        if (rowKey == null) {
             throw new NullPointerException("Row id must not be null!");
         }
         // check row array
@@ -230,7 +201,7 @@
             throw new NullPointerException("Row array must not be null!");
         }
         // create new RowKey where all properties are set to default values.
-        m_rowKey = new RowKey(rowId);
+        m_rowKey = rowKey;
         // init row with cells
         m_row = new DataCell[row.length];
         // of all values in the row array
@@ -238,27 +209,16 @@
             m_row[i] = new IntCell(row[i]);
         }
     }
-<<<<<<< HEAD
-
-=======
-    
->>>>>>> e116f9a6
+    
     /**
      * Inits a new <code>DefaultRow</code> object by row id and an array of
      * {@link String} values.
      * 
-<<<<<<< HEAD
-     * @param rowId A {@link DataCell} containing a unique row Id.
-=======
      * @param rowId A {@link String} containing a unique row Id.
->>>>>>> e116f9a6
      * @param row An array containing the actual data of this row.
      * @throws NullPointerException if the <code>rowId</code> or
      *             <code>row</code> or one of its strings is <code>null</code>.
      */
-<<<<<<< HEAD
-    public DefaultRow(final DataCell rowId, final String... row) {
-=======
     public DefaultRow(final String rowId, final String... row) {
         this(new RowKey(rowId), row);
     }
@@ -273,9 +233,8 @@
      *             <code>row</code> or one of its strings is <code>null</code>.
      */
     public DefaultRow(final RowKey rowKey, final String... row) {
->>>>>>> e116f9a6
         // check row key
-        if (rowId == null) {
+        if (rowKey == null) {
             throw new NullPointerException("Row id must not be null!");
         }
         // check row array
@@ -291,10 +250,6 @@
             }
             m_row[i] = new StringCell(row[i]);
         }
-<<<<<<< HEAD
-        // create new RowKey where all properties are set to default values.
-        m_rowKey = new RowKey(rowId);
-=======
         m_rowKey = rowKey;
     }
     
@@ -310,9 +265,8 @@
      */
     public DefaultRow(final String rowId, final DataRow row) {
         this(new RowKey(rowId), row);
->>>>>>> e116f9a6
-    }
-
+    }
+    
     /**
      * Creates an new row, using the data of the specified row, and overwrites
      * the row key with the given new one.
@@ -389,7 +343,7 @@
     /**
      * A row is equal to another one if the key and all cells are equal.
      * 
-     * @see java.lang.Object#equals(java.lang.Object)
+     * {@inheritDoc}
      */
     @Override
     public boolean equals(final Object obj) {

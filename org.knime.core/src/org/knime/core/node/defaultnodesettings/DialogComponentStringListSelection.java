/*
 * -------------------------------------------------------------------
 * This source code, its documentation and all appendant files
 * are protected by copyright law. All rights reserved.
 *
 * Copyright, 2003 - 2007
 * University of Konstanz, Germany
 * Chair for Bioinformatics and Information Mining (Prof. M. Berthold)
 * and KNIME GmbH, Konstanz, Germany
 *
 * You may not modify, publish, transmit, transfer or sell, reproduce,
 * create derivative works from, distribute, perform, display, or in
 * any way exploit any of the content, in whole or in part, except as
 * otherwise expressly permitted in writing by the copyright owner or
 * as specified in the license file distributed with this product.
 *
 * If you have any questions please contact the copyright holder:
 * website: www.knime.org
 * email: contact@knime.org
 * -------------------------------------------------------------------
 *
 * History
 *   16.11.2005 (gdf): created
 */

package org.knime.core.node.defaultnodesettings;

import java.awt.Color;
import java.awt.Dimension;
import java.util.ArrayList;
import java.util.Arrays;
import java.util.Collection;
import java.util.List;

import javax.swing.DefaultListModel;
import javax.swing.JLabel;
import javax.swing.JList;
import javax.swing.JScrollPane;
import javax.swing.ListSelectionModel;
import javax.swing.event.ChangeEvent;
import javax.swing.event.ChangeListener;
import javax.swing.event.ListSelectionEvent;
import javax.swing.event.ListSelectionListener;

import org.knime.core.data.DataTableSpec;
import org.knime.core.node.InvalidSettingsException;
import org.knime.core.node.util.DefaultStringIconOption;
import org.knime.core.node.util.StringIconListCellRenderer;
import org.knime.core.node.util.StringIconOption;

/**
 * Provide a standard component for a dialog that allows to select one or more
 * strings from a list of strings.
 *
 * @author Tobias Koetter, University of Konstanz
 *
 */
public final class DialogComponentStringListSelection extends DialogComponent {

    private final JList m_selectBox;

    private final DefaultListModel m_listModel;

    private final boolean m_required;

    /**
     * Constructor that puts label and select box into panel. It expects the
     * user to make a selection, thus, at least one item in the list of
     * selectable items is required. When the settings are applied, the model
     * stores all selected strings of the provided list.
     *
     * @param stringModel the model that stores the values for this component.
     * @param label the optional label of the select box.
     * Set to <code>null</code> for none label. Set an empty
     * <code>String</code> for a border.
     * @param list list of items for the select box
     */
    public DialogComponentStringListSelection(
            final SettingsModelStringArray stringModel, final String label,
            final String... list) {
        this(stringModel, label, Arrays.asList(list),
                ListSelectionModel.MULTIPLE_INTERVAL_SELECTION, true, -1);
    }

    /**
     * Constructor that puts label and select box into panel.
     * When the settings are applied, the model
     * stores all selected strings of the provided list.
     *
     * @param stringModel the model that stores the values for this component.
     * @param label the optional label of the select box.
     * Set to <code>null</code> for none label. Set an empty
     * <code>String</code> for a border.
     * @param list list of items for the select box
     * @param required if at least one item must be selected
     * @param visibleRowCount the number of visible rows
     */
    public DialogComponentStringListSelection(
            final SettingsModelStringArray stringModel, final String label,
            final Collection<String> list, final boolean required,
            final int visibleRowCount) {
        this(stringModel, label, list,
                ListSelectionModel.MULTIPLE_INTERVAL_SELECTION, required,
                visibleRowCount);
    }

    /**
     * Constructor that puts label and select box into panel.
     * When the settings are applied, the model
     * stores all selected strings of the provided list.
     * The following <code>selectionMode</code> values are allowed:
     * <ul>
     * <li> <code>ListSelectionModel.SINGLE_SELECTION</code>
     *   Only one list index can be selected at a time.  In this
     *   mode the <code>setSelectionInterval</code> and
     *   <code>addSelectionInterval</code>
     *   methods are equivalent, and only the second index
     *   argument is used.
     * <li> <code>ListSelectionModel.SINGLE_INTERVAL_SELECTION</code>
     *   One contiguous index interval can be selected at a time.
     *   In this mode <code>setSelectionInterval</code> and
     *   <code>addSelectionInterval</code>
     *   are equivalent.
     * <li> <code>ListSelectionModel.MULTIPLE_INTERVAL_SELECTION</code>
     *   In this mode, there's no restriction on what can be selected.
     *   This is the default.
     * </ul>
     *
     * @param stringModel the model that stores all selected strings.
     * @param label the optional label of the select box.
     * Set to <code>null</code> for none label. Set an empty
     * <code>String</code> for a border.
     * @param list list (not empty) of strings (not null) for the select box.
     * @param selectionMode an integer specifying the type of selections
     *                         that are permissible
<<<<<<< HEAD
     * @param required if at least one item must be selected
     * @param visibleRowCount the number of visible rows
     *
     * @throws NullPointerException if one of the strings in the list is null
     * @throws IllegalArgumentException if the list is empty or null.
     */
    public DialogComponentStringListSelection(
            final SettingsModelStringArray stringModel, final String label,
            final Collection<String> list, final int selectionMode,
            final boolean required, final int visibleRowCount) {
        this(stringModel, label,
                DefaultStringIconOption.createOptionArray(list), selectionMode,
                required, visibleRowCount);
    }
    /**
     * Constructor that puts label and select box into panel.
     * When the settings are applied, the model
     * stores all selected strings of the provided list.
     * The following <code>selectionMode</code> values are allowed:
     * <ul>
     * <li> <code>ListSelectionModel.SINGLE_SELECTION</code>
     *   Only one list index can be selected at a time.  In this
     *   mode the <code>setSelectionInterval</code> and
     *   <code>addSelectionInterval</code>
     *   methods are equivalent, and only the second index
     *   argument is used.
     * <li> <code>ListSelectionModel.SINGLE_INTERVAL_SELECTION</code>
     *   One contiguous index interval can be selected at a time.
     *   In this mode <code>setSelectionInterval</code> and
     *   <code>addSelectionInterval</code>
     *   are equivalent.
     * <li> <code>ListSelectionModel.MULTIPLE_INTERVAL_SELECTION</code>
     *   In this mode, there's no restriction on what can be selected.
     *   This is the default.
     * </ul>
     *
     * @param stringModel the model that stores all selected strings.
     * @param label the optional label of the select box.
     * Set to <code>null</code> for none label. Set an empty
     * <code>String</code> for a border.
     * @param list list (not empty) of StringIconOptions (not null) for the select box.
     * @param selectionMode an integer specifying the type of selections
     *                         that are permissible
=======
>>>>>>> ef27064e
     * @param required if at least one item must be selected
     * @param visibleRowCount the number of visible rows
     *
     * @throws NullPointerException if one of the strings in the list is null
     * @throws IllegalArgumentException if the list is empty or null.
     */
    public DialogComponentStringListSelection(
            final SettingsModelStringArray stringModel, final String label,
<<<<<<< HEAD
            final StringIconOption[] list, final int selectionMode,
            final boolean required, final int visibleRowCount) {
        super(stringModel);

        if ((list == null) || (list.length == 0)) {
            throw new IllegalArgumentException("Selection list of strings "
                    + "shouldn't be null or empty.");
=======
            final Collection<String> list, final int selectionMode,
            final boolean required, final int visibleRowCount) {
        super(stringModel);

        if (list == null) {
            throw new IllegalArgumentException("Selection list of strings "
                    + "shouldn't be null.");
>>>>>>> ef27064e
        }
        m_required = required;
        if (m_required && list.size() < 1) {
            throw new IllegalArgumentException("Selection list of strings "
                    + "shouldn't be empty.");
        }
        if (label != null) {
            getComponentPanel().add(new JLabel(label));
        }
        m_listModel = new DefaultListModel();
<<<<<<< HEAD


        for (final StringIconOption o : list) {
            if (o == null) {
                throw new NullPointerException("Options in the selection"
=======
        for (final String s : list) {
            if (s == null) {
                throw new NullPointerException("Strings in the selection"
>>>>>>> ef27064e
                        + " list can't be null");
            }
            m_listModel.addElement(o);
        }

        m_selectBox = new JList(m_listModel);
        m_selectBox.setCellRenderer(new StringIconListCellRenderer());
        m_selectBox.setSelectionMode(selectionMode);
        final int rowCount;
        if (visibleRowCount < 0) {
            //get the default visible row count or the number of available items
            //if they are less than the default row count
            rowCount = Math.max(3,
                    Math.min(m_selectBox.getVisibleRowCount(), list.size()));
        } else {
            rowCount = visibleRowCount;
        }
        m_selectBox.setVisibleRowCount(rowCount);
        final JScrollPane scrollPane = new JScrollPane(m_selectBox);
        getComponentPanel().add(scrollPane);

        m_selectBox.addListSelectionListener(new ListSelectionListener() {
            public void valueChanged(final ListSelectionEvent e) {
                try {
                    updateModel(false);
                } catch (final InvalidSettingsException ise) {
                    // ignore it here
                }
            }
        });
        // we need to update the selection, when the model changes.
        getModel().prependChangeListener(new ChangeListener() {
            public void stateChanged(final ChangeEvent e) {
                updateComponent();
            }
        });
    }
    /**
     * {@inheritDoc}
     */
    @Override
    protected void updateComponent() {
        final String[] modelVals =
            ((SettingsModelStringArray)getModel()).getStringArrayValue();
        boolean update;
        final Object[] selectedValues = m_selectBox.getSelectedValues();
        if (modelVals == null) {
            update = (selectedValues != null && selectedValues.length > 0);
        } else {
            update = !deepEquals(modelVals, selectedValues);
        }
        if (update) {
            if (modelVals == null || modelVals.length < 1) {
                m_selectBox.setSelectedValue(null, true);
            } else {
                final List<Integer> selectedIndices =
                    new ArrayList<Integer>(modelVals.length);
                for (final String val : modelVals) {
                    for (int i = 0, size = m_listModel.getSize();
                        i < size; i++) {
                        if (((StringIconOption)m_listModel.getElementAt(i)).
                                getText().equals(val)) {
                            selectedIndices.add(new Integer(i));
                            break;
                        }
                    }
                }
                final int[] indices = new int[selectedIndices.size()];
                for (int i = 0, length = selectedIndices.size();
                    i < length; i++) {
                    indices[i] = selectedIndices.get(i).intValue();

                }
                m_selectBox.setSelectedIndices(indices);
            }
        }

        // also update the enable status
        setEnabledComponents(getModel().isEnabled());
    }

    private boolean deepEquals(final String[] a1,
            final Object[] a2) {
        if (a1 == null && a2 == null) {
        	return true;
        }
        if (a1 == null || a2 == null) {
            return false;
        }
        final int length = a1.length;
        if (a2.length != length) {
            return false;
        }

        for (int i = 0; i < length; i++) {
            final String e1 = a1[i];
            final StringIconOption e2 = (StringIconOption)a2[i];
            if (e1 == null && e2 == null) {
                continue;
            }
            if (e2 == null && e1 != null) {
                return false;
            }
            if (!e2.getText().equals(e1)) {
                return false;
            }
        }
        return true;
    }

    /**
     * Transfers the current value from the component into the model.
     * @param checkRequired if the method should check the required flag
     * @throws InvalidSettingsException if a selection is required and no item
     * is selected
     */
    void updateModel(final boolean checkRequired)
        throws InvalidSettingsException {
       final Object[] values = m_selectBox.getSelectedValues();
        if (checkRequired && m_required
                && (values == null || values.length < 1)) {
            m_selectBox.setBackground(Color.RED);
            // put the color back to normal with the next selection.
            m_selectBox.addListSelectionListener(new ListSelectionListener() {
                public void valueChanged(final ListSelectionEvent e) {
                    m_selectBox.setBackground(DialogComponent.DEFAULT_BG);
                }
            });
            throw new InvalidSettingsException(
                    "Please select at least one item from the list.");
        }
        if (values == null || values.length < 1) {
            ((SettingsModelStringArray)getModel()).setStringArrayValue(
                    new String[0]);
        } else {
            final String[] selectedValues = new String[values.length];
            for (int i = 0, length = values.length; i < length; i++) {
                selectedValues[i] = ((StringIconOption)values[i]).getText();
            }
            // we transfer the value from the field into the model
            ((SettingsModelStringArray)getModel()).setStringArrayValue(
                    selectedValues);
        }

    }

    /**
     * {@inheritDoc}
     */
    @Override
    protected void validateSettingsBeforeSave()
            throws InvalidSettingsException {
        updateModel(true);
    }

    /**
     * {@inheritDoc}
     */
    @Override
    protected void checkConfigurabilityBeforeLoad(final DataTableSpec[] specs) {
        // we are always good.
    }

    /**
     * {@inheritDoc}
     */
    @Override
    protected void setEnabledComponents(final boolean enabled) {
        m_selectBox.setEnabled(enabled);
    }

    /**
     * Sets the preferred size of the internal component.
     *
     * @param width The width.
     * @param height The height.
     */
    public void setSizeComponents(final int width, final int height) {
        m_selectBox.setPreferredSize(new Dimension(width, height));
    }

    /**
     * Sets the preferred number of rows in the list that can be displayed.
     *
     * <p>
     * The default value of this property is 8.
     * <p>
     *
     * @param visibleRowCount  an integer specifying the preferred number of
     *                         visible rows
     */
    public void setVisibleRowCount(final int visibleRowCount) {
        m_selectBox.setVisibleRowCount(visibleRowCount);
    }

    /**
     * {@inheritDoc}
     */
    @Override
    public void setToolTipText(final String text) {
        m_selectBox.setToolTipText(text);
    }

    /**
     * Replaces the list of selectable strings in the component. If
     * <code>select</code> is specified (not null) and it exists in the
     * collection it will be selected. If <code>select</code> is null, the
     * previous value will stay selected (if it exists in the new list).
     *
     * @param newItems new strings for the select box
     * @param select the item to select after the replace. Can be null, in which
     *            case the previous selection remains - if it exists in the new
     *            list.
     */
    public void replaceListItems(final Collection<String> newItems,
            final String... select) {
        if (newItems == null || newItems.size() < 1) {
            throw new NullPointerException("The container with the new items"
                    + " can't be null");
        }
        final StringIconOption[] options =
            DefaultStringIconOption.createOptionArray(newItems);
        replaceListItems(options, select);
    }

    /**
     * Replaces the list of selectable options in the component. If
     * <code>select</code> is specified (not null) and it exists in the
     * collection it will be selected. If <code>select</code> is null, the
     * previous value will stay selected (if it exists in the new list).
     *
     * @param newItems new {@link StringIconOption}s for the select box
     * @param select the item to select after the replace. Can be null, in which
     *            case the previous selection remains - if it exists in the new
     *            list.
     */
    public void replaceListItems(final StringIconOption[] newItems,
            final String... select) {
        if (newItems == null) {
            throw new NullPointerException("The container with the new items"
                    + " can't be null");
        }
        String[] sel = select;
        if (sel == null || sel.length < 1) {
            sel = ((SettingsModelStringArray)getModel()).getStringArrayValue();
        }

        m_listModel.removeAllElements();
<<<<<<< HEAD
        for (final StringIconOption s : newItems) {
=======

        for (final String s : newItems) {
            if (s == null) {
                throw new NullPointerException("Strings in the selection"
                        + " list can't be null");
            }
>>>>>>> ef27064e
            m_listModel.addElement(s);
        }

        boolean found = false;
        if (sel != null && sel.length > 0) {
            final List<Integer> selectedIndices =
                new ArrayList<Integer>(sel.length);
            for (final String val : sel) {
                for (int i = 0, size = m_listModel.getSize();
                    i < size; i++) {
                    if (((StringIconOption)m_listModel.getElementAt(i)).
                    getText().equals(val)) {
                        selectedIndices.add(new Integer(i));
                        found = true;
                        break;
                    }
                }
            }
            final int[] indices = new int[selectedIndices.size()];
            for (int i = 0, length = selectedIndices.size();
                i < length; i++) {
                indices[i] = selectedIndices.get(i).intValue();

            }
            m_selectBox.setSelectedIndices(indices);
        }
        if (!found && newItems.length > 0) {
            //if none of the preseleted items was found select the first
            m_selectBox.setSelectedIndex(0);
        }
        //update the size of the comboBox and force the repainting
        //of the whole panel
        m_selectBox.setSize(m_selectBox.getPreferredSize());
        getComponentPanel().validate();
    }
}<|MERGE_RESOLUTION|>--- conflicted
+++ resolved
@@ -133,7 +133,6 @@
      * @param list list (not empty) of strings (not null) for the select box.
      * @param selectionMode an integer specifying the type of selections
      *                         that are permissible
-<<<<<<< HEAD
      * @param required if at least one item must be selected
      * @param visibleRowCount the number of visible rows
      *
@@ -149,82 +148,62 @@
                 required, visibleRowCount);
     }
     /**
-     * Constructor that puts label and select box into panel.
-     * When the settings are applied, the model
-     * stores all selected strings of the provided list.
+     * Constructor that puts label and select box into panel. When the settings
+     * are applied, the model stores all selected strings of the provided list.
      * The following <code>selectionMode</code> values are allowed:
      * <ul>
-     * <li> <code>ListSelectionModel.SINGLE_SELECTION</code>
-     *   Only one list index can be selected at a time.  In this
-     *   mode the <code>setSelectionInterval</code> and
-     *   <code>addSelectionInterval</code>
-     *   methods are equivalent, and only the second index
-     *   argument is used.
-     * <li> <code>ListSelectionModel.SINGLE_INTERVAL_SELECTION</code>
-     *   One contiguous index interval can be selected at a time.
-     *   In this mode <code>setSelectionInterval</code> and
-     *   <code>addSelectionInterval</code>
-     *   are equivalent.
-     * <li> <code>ListSelectionModel.MULTIPLE_INTERVAL_SELECTION</code>
-     *   In this mode, there's no restriction on what can be selected.
-     *   This is the default.
+     * <li> <code>ListSelectionModel.SINGLE_SELECTION</code> Only one list
+     * index can be selected at a time. In this mode the
+     * <code>setSelectionInterval</code> and <code>addSelectionInterval</code>
+     * methods are equivalent, and only the second index argument is used.
+     * <li> <code>ListSelectionModel.SINGLE_INTERVAL_SELECTION</code> One
+     * contiguous index interval can be selected at a time. In this mode
+     * <code>setSelectionInterval</code> and <code>addSelectionInterval</code>
+     * are equivalent.
+     * <li> <code>ListSelectionModel.MULTIPLE_INTERVAL_SELECTION</code> In
+     * this mode, there's no restriction on what can be selected. This is the
+     * default.
      * </ul>
-     *
+     * 
      * @param stringModel the model that stores all selected strings.
-     * @param label the optional label of the select box.
-     * Set to <code>null</code> for none label. Set an empty
-     * <code>String</code> for a border.
-     * @param list list (not empty) of StringIconOptions (not null) for the select box.
-     * @param selectionMode an integer specifying the type of selections
-     *                         that are permissible
-=======
->>>>>>> ef27064e
+     * @param label the optional label of the select box. Set to
+     *            <code>null</code> for none label. Set an empty
+     *            <code>String</code> for a border.
+     * @param list list (not empty) of StringIconOptions (not null) for the
+     *            select box.
+     * @param selectionMode an integer specifying the type of selections that
+     *            are permissible
      * @param required if at least one item must be selected
      * @param visibleRowCount the number of visible rows
-     *
+     * 
      * @throws NullPointerException if one of the strings in the list is null
      * @throws IllegalArgumentException if the list is empty or null.
      */
     public DialogComponentStringListSelection(
             final SettingsModelStringArray stringModel, final String label,
-<<<<<<< HEAD
             final StringIconOption[] list, final int selectionMode,
             final boolean required, final int visibleRowCount) {
         super(stringModel);
 
-        if ((list == null) || (list.length == 0)) {
-            throw new IllegalArgumentException("Selection list of strings "
-                    + "shouldn't be null or empty.");
-=======
-            final Collection<String> list, final int selectionMode,
-            final boolean required, final int visibleRowCount) {
-        super(stringModel);
-
         if (list == null) {
             throw new IllegalArgumentException("Selection list of strings "
                     + "shouldn't be null.");
->>>>>>> ef27064e
         }
         m_required = required;
-        if (m_required && list.size() < 1) {
+        if (m_required && list.length < 1) {
             throw new IllegalArgumentException("Selection list of strings "
                     + "shouldn't be empty.");
         }
+
         if (label != null) {
             getComponentPanel().add(new JLabel(label));
         }
         m_listModel = new DefaultListModel();
-<<<<<<< HEAD
 
 
         for (final StringIconOption o : list) {
             if (o == null) {
                 throw new NullPointerException("Options in the selection"
-=======
-        for (final String s : list) {
-            if (s == null) {
-                throw new NullPointerException("Strings in the selection"
->>>>>>> ef27064e
                         + " list can't be null");
             }
             m_listModel.addElement(o);
@@ -238,7 +217,7 @@
             //get the default visible row count or the number of available items
             //if they are less than the default row count
             rowCount = Math.max(3,
-                    Math.min(m_selectBox.getVisibleRowCount(), list.size()));
+                    Math.min(m_selectBox.getVisibleRowCount(), list.length));
         } else {
             rowCount = visibleRowCount;
         }
@@ -309,7 +288,7 @@
     private boolean deepEquals(final String[] a1,
             final Object[] a2) {
         if (a1 == null && a2 == null) {
-        	return true;
+            return true;
         }
         if (a1 == null || a2 == null) {
             return false;
@@ -473,16 +452,7 @@
         }
 
         m_listModel.removeAllElements();
-<<<<<<< HEAD
         for (final StringIconOption s : newItems) {
-=======
-
-        for (final String s : newItems) {
-            if (s == null) {
-                throw new NullPointerException("Strings in the selection"
-                        + " list can't be null");
-            }
->>>>>>> ef27064e
             m_listModel.addElement(s);
         }
 

/*
 * ------------------------------------------------------------------
 * This source code, its documentation and all appendant files
 * are protected by copyright law. All rights reserved.
 *
 * Copyright, 2003 - 2008
 * University of Konstanz, Germany
 * Chair for Bioinformatics and Information Mining (Prof. M. Berthold)
 * and KNIME GmbH, Konstanz, Germany
 *
 * You may not modify, publish, transmit, transfer or sell, reproduce,
 * create derivative works from, distribute, perform, display, or in
 * any way exploit any of the content, in whole or in part, except as
 * otherwise expressly permitted in writing by the copyright owner or
 * as specified in the license file distributed with this product.
 *
 * If you have any questions please contact the copyright holder:
 * website: www.knime.org
 * email: contact@knime.org
 * --------------------------------------------------------------------- *
 *
 * History
 *   17.01.2006(sieb, ohl): reviewed
 */
package org.knime.core.node;

import java.io.ByteArrayInputStream;
import java.io.ByteArrayOutputStream;
import java.io.File;
import java.io.IOException;
import java.util.ArrayList;
import java.util.Arrays;
import java.util.Collections;
import java.util.HashMap;
import java.util.HashSet;
import java.util.LinkedHashMap;
import java.util.List;
import java.util.Map;
import java.util.Set;
import java.util.concurrent.CopyOnWriteArraySet;

import javax.swing.UIManager;

import org.knime.core.data.DataTableSpec;
import org.knime.core.data.container.ContainerTable;
import org.knime.core.internal.ReferencedFile;
import org.knime.core.node.NodeDialogPane.MiscNodeDialogPane;
import org.knime.core.node.NodeFactory.NodeType;
import org.knime.core.node.NodePersistor.LoadNodeModelSettingsFailPolicy;
import org.knime.core.node.config.ConfigEditTreeModel;
import org.knime.core.node.interrupt.InterruptibleNodeModel;
import org.knime.core.node.port.PortObject;
import org.knime.core.node.port.PortObjectSpec;
import org.knime.core.node.port.PortObjectSpecZipInputStream;
import org.knime.core.node.port.PortObjectSpecZipOutputStream;
import org.knime.core.node.port.PortObjectZipInputStream;
import org.knime.core.node.port.PortObjectZipOutputStream;
import org.knime.core.node.port.PortType;
import org.knime.core.node.port.PortUtil;
import org.knime.core.node.property.hilite.HiLiteHandler;
import org.knime.core.node.util.NodeExecutionJobManagerPool;
import org.knime.core.node.util.StringFormat;
import org.knime.core.node.workflow.LoopEndNode;
import org.knime.core.node.workflow.LoopStartNode;
import org.knime.core.node.workflow.NodeID;
import org.knime.core.node.workflow.NodeMessage;
import org.knime.core.node.workflow.NodeMessageEvent;
import org.knime.core.node.workflow.NodeMessageListener;
import org.knime.core.node.workflow.ScopeLoopContext;
import org.knime.core.node.workflow.ScopeObjectStack;
import org.knime.core.node.workflow.ScopeVariable;
import org.knime.core.node.workflow.WorkflowPersistor.LoadResult;
import org.knime.core.util.FileUtil;
import org.w3c.dom.Element;

/**
 * Implementation of a node as basic processing unit within the workflow. A Node
 * object is the place where the data flow starts, ends, or intersects. Thus a
 * Node can be connected with predecessors and successors through its input and
 * output ports, {@link org.knime.core.node.workflow.NodeInPort} and
 * {@link org.knime.core.node.workflow.NodeOutPort}, respectively. There are data ports
 * for exchanging data tables, and prediction model ports for transferring
 * computed data models. <br />
 * A node must contain a {@link NodeModel} and may contain {@link NodeView}s
 * and a {@link NodeDialogPane} implementing the Model-View-Controller paradigm.
 * The node manages the interactions between these components and handles all
 * internal and external data flows. Incoming data is passed to the
 * {@link NodeModel} and forwarded from there to the node's ports. <br />
 * The <code>Node</code> is the part within a workflow holding and managing
 * the user specific {@link NodeModel}, {@link NodeDialogPane}, and possibly
 * {@link NodeView}, thus, it is not intended to extend this class. A
 * {@link NodeFactory} is used to bundle model, view and dialog. This factory is
 * passed to the node constructor to create a node of that specific type.
 *
 * @author Thomas Gabriel, University of Konstanz
 *
 */
public final class Node implements NodeModelWarningListener {

    /** The node logger for this class. */
    private final NodeLogger m_logger;
    /**
     * Config for node (and node container) settings which are shown in the
     * dialog.
     */
    public static final String CFG_MISC_SETTINGS = "internal_node_subsettings";

    /** The sub settings entry where the model can save its setup. */
    public static final String CFG_MODEL = "model";
    /** The sub settings entry containing the scope variable settings. These
     * settings are not available in the derived node model. */
    public static final String CFG_VARIABLES = "variables";

    /** The node's name. */
    private String m_name;

    /** The factory used to create model, dialog, and views. */
    private final NodeFactory<NodeModel> m_factory;

    /** The node's assigned node model. */
    private final NodeModel m_model;

    /** The node's dialog or <code>null</code> if not available. */
    private NodeDialogPane m_dialogPane;

    private NodeSettings m_variablesSettings;

    /** Keeps outgoing information (specs, objects, HiLiteHandlers...). */
    static class Output {
        String name;
        PortType type;
        PortObjectSpec spec;
        PortObject object;
        HiLiteHandler hiliteHdl;
        String summary;
    }
    private final Output[] m_outputs;

    /** Keeps information about incoming connectors (type and name). */
    static class Input {
        String name;
        PortType type;
    }
    private final Input[] m_inputs;

    /** The array of BDTs, that has been given by the interface
     * {@link BufferedDataTableHolder}. In most cases this is null. */
    private BufferedDataTable[] m_internalHeldTables;

    /** The listeners that are interested in node state changes. */
    private final CopyOnWriteArraySet<NodeMessageListener> m_messageListeners;

    /**
     * Contains the set of tables that have been created during the execute
     * using the ExecutionContext. This set does not contain the outport tables.
     * For a threaded node (chunk-wise processing), this set will contain the
     * temporary chunk containers. Ideally, we will clear theses tables when the
     * execution finishes but some implementations (for instance a scatterplot,
     * scorer) do create tables that they keep a reference on (for displaying in
     * the view).
     */
    private final Set<ContainerTable> m_localTempTables;

    // lock that prevents a possible deadlock if a node is currently configuring
    // (e.g. because inportHasNodeModelContent has been called)
    // and the WFM is asking if the node isExecutable(), which it is in most
    // cases then
    private final Object m_configureLock = new Object();

    static {
        try {
            String sysLaF = UIManager.getSystemLookAndFeelClassName();
            // The GTK L&F has apparently some serious problems. Weka dialogs
            // cannot be opened (NPE) and in 1.6.0 there were problems with
            // "Xlib: sequence lost" ... resulting in KNIME going down.
            if (sysLaF.equals("com.sun.java.swing.plaf.gtk.GTKLookAndFeel")) {
                sysLaF = UIManager.getCrossPlatformLookAndFeelClassName();
            }
            UIManager.setLookAndFeel(sysLaF);
        } catch (Exception e) {
            // use the default look and feel then.
        }
    }

    /**
     * Creates a new node by retrieving the model, dialog, and views, from the
     * specified <code>NodeFactory</code>. Also initializes the input and output
     * ports for the given number of data and model port. This node is
     * configured after initialization.
     *
     * @param nodeFactory the node's factory for the creation of model, view,
     *            and dialog
     * @throws IllegalArgumentException If the <i>nodeFactory</i> is
     *             <code>null</code>.
     */
    public Node(final NodeFactory<NodeModel> nodeFactory) {
        if (nodeFactory == null) {
            throw new IllegalArgumentException("NodeFactory must not be null.");
        }
        m_factory = nodeFactory;
        m_name = m_factory.getNodeName().intern();
        m_model = m_factory.callCreateNodeModel();
        m_model.addWarningListener(this);
        m_logger = NodeLogger.getLogger(m_name);
        m_messageListeners = new CopyOnWriteArraySet<NodeMessageListener>();
        m_inputs = new Input[m_model.getNrInPorts()];
        for (int i = 0; i < m_inputs.length; i++) {
            m_inputs[i] = new Input();
            m_inputs[i].type = m_model.getInPortType(i);
            m_inputs[i].name = m_factory.getInportName(i);
        }

        m_outputs = new Output[m_model.getNrOutPorts()];
        for (int i = 0; i < m_outputs.length; i++) {
            m_outputs[i] = new Output();
            m_outputs[i].type = m_model.getOutPortType(i);
            m_outputs[i].name = m_factory.getOutportName(i);
            m_outputs[i].spec = null;
            m_outputs[i].object = null;
            m_outputs[i].summary = null;
            m_outputs[i].hiliteHdl = m_model.getOutHiLiteHandler(i);
        }

        m_localTempTables = new HashSet<ContainerTable>();
        // TODO (tg,po)
        // let the model create its 'default' table specs
        // configure(null);
    }

    /** Constructor used to copy the node.
     * @param original To copy from.
     */
    public Node(final Node original) {
        this(original.getFactory());
        NodeSettings settings = new NodeSettings("copy");
        try {
            original.saveSettingsTo(settings);
            loadSettingsFrom(settings);
        } catch (InvalidSettingsException e) {
            m_logger.debug("Unable to copy node settings", e);
            // silently ignore here
        }
    }

    LoadResult load(final NodePersistor loader, final ExecutionMonitor exec)
            throws CanceledExecutionException {
        LoadResult result = new LoadResult();
        boolean hasContent = loader.hasContent();
        m_model.setHasContent(hasContent);
        try {
            // this also validates the settings
            loadSettingsFrom(loader.getSettings());
        } catch (Throwable e) {
            final String error;
            if (e instanceof InvalidSettingsException) {
                error = "Loading model settings failed: " + e.getMessage();
            } else {
                error = "Caught \"" + e.getClass().getSimpleName() + "\", "
                    + "Loading model settings failed: " + e.getMessage();
            }
            LoadNodeModelSettingsFailPolicy pol =
                loader.getModelSettingsFailPolicy();
            if (pol == null) {
                if (!loader.isConfigured()) {
                    pol = LoadNodeModelSettingsFailPolicy.IGNORE;
                } else if (loader.isExecuted()) {
                    pol = LoadNodeModelSettingsFailPolicy.WARN;
                } else {
                    pol = LoadNodeModelSettingsFailPolicy.FAIL;
                }
            }
            switch (pol) {
            case IGNORE:
                if (!(e instanceof InvalidSettingsException)) {
                    m_logger.coding(error, e);
                }
                break;
            case FAIL:
                result.addError(error);
                    createErrorMessageAndNotify(error, e);
                loader.setNeedsResetAfterLoad();
                break;
            case WARN:
                    createWarningMessageAndNotify(error, e);
                break;
            }
        }
<<<<<<< HEAD
        result.addError(loadDataAndInternals(loader, exec));
        exec.setProgress(1.0);
        return result;
    }
    
    /** Called after execute in order to put the computed result into the 
     * outports. This method is also used from the SNC to put computed results
     * from, e.g. grid execution into the node.
     * @param newOutData The computed output data
     * @param continuesLoop Whether the loop continue mask is set (permits
     *        null values)
     * @return Whether that is successful (false in case of incompatible port
     *         objects)
     */
    public boolean loadExecutionResult(final PortObject[] newOutData, 
            final boolean continuesLoop) {
        // the following exception will not be thrown in a local execution
        // (i.e. from execute(...)); need to check anyway as this is a public
        // method
        if (newOutData == null) {
            throw new NullPointerException("Port object array must is null");
        }
        if (newOutData.length != getNrOutPorts()) {
            throw new IndexOutOfBoundsException("Array is expected to be of " 
                    + "length " + getNrOutPorts() + ": " + newOutData.length);
        }
        // check for compatible output PortObjects
        for (int i = 0; i < newOutData.length; i++) {
            PortType thisType = m_model.getOutPortType(i);
            if (newOutData[i] == null && !continuesLoop) {
                createErrorMessageAndNotify("Output at port " + i + " is null");
                return false;
            }
            if (newOutData[i] != null) {
                if (!thisType.getPortObjectClass().isInstance(newOutData[i])) {
                    createErrorMessageAndNotify("Invalid output port object " 
                            + "at port " + i);
                    m_logger.error("  (Wanted: "
                            + thisType.getPortObjectClass().getName()
                            + ", " + "actual: "
                            + newOutData[i].getClass().getName() + ")");
                    return false;
                }
                PortObjectSpec spec;
                try {
                    spec = newOutData[i].getSpec();
                } catch (Throwable t) {
                    createErrorMessageAndNotify("PortObject \""
                            + newOutData[i].getClass().getName()
                            + "\" threw " + t.getClass().getSimpleName()
                            + " on #getSpec() ", t);
                    return false;
                }
                if (spec == null) {
                    createErrorMessageAndNotify("Implementation Error: "
                            + "PortObject \""
                            + newOutData[i].getClass().getName() + "\" must not"
                            + " have null spec (output port " + i + ").");
                    return false;
                }
            }
        }
        for (int p = 0; p < getNrOutPorts(); p++) {
            if (newOutData[p] instanceof BufferedDataTable) {
                BufferedDataTable thisTable = (BufferedDataTable)newOutData[p];
                DataTableSpec portSpec = (DataTableSpec)(m_outputs[p].spec);
                DataTableSpec newPortSpec = thisTable.getDataTableSpec();
                if (portSpec != null) {
                    if (!portSpec.equalStructure(newPortSpec)) {
                        String errorMsg = "DataSpec generated by configure does"
                            + " not match spec after execution.";
                        m_logger.coding(errorMsg);
                        createErrorMessageAndNotify(errorMsg);
=======
        m_model.restoreWarningMessage(loader.getWarningMessage());
        ReferencedFile internDirRef = loader.getNodeInternDirectory();
        if (internDirRef != null) {
            internDirRef.lock();
            try {
                exec.setMessage("Loading internals");
                m_model.loadInternals(internDirRef.getFile(), exec);
            } catch (Throwable e) {
                String error;
                if (e instanceof IOException) {
                    error = "Loading model internals failed: " + e.getMessage();
                    if (loader.mustWarnOnDataLoadError()) {
                        m_logger.debug(error, e);
                    } else {
                        m_logger.debug(error);
>>>>>>> 5692e77a
                    }
                }
                BufferedDataTable t = thisTable;
                t.setOwnerRecursively(this);
                m_outputs[p].object = t;
                m_outputs[p].summary = t.getSummary();
                m_outputs[p].spec = newPortSpec;
            } else {
                m_outputs[p].object = newOutData[p];
                if (newOutData[p] != null) {
                    assert !continuesLoop;
                    m_outputs[p].spec = newOutData[p].getSpec();
                    m_outputs[p].summary = newOutData[p].getSummary();
                } else {
                    m_outputs[p].summary = null;
                }
            }
        }
        return true;
    }
    
    /** Load a node message. This method is used in case of a remote execution,
     * e.g. See {@link org.knime.core.node.workflow.SingleNodeContainer#
     * loadNodeMessage(NodeMessage)} for details.
     * @param message the message to be loaded
     * @throws NullPointerException If the argument is null
     */
    public void loadNodeMessage(final NodeMessage message) {
        if (message == null) {
            throw new NullPointerException("Message must not be null");
        }
        notifyMessageListeners(message);
    }
    
    public LoadResult loadDataAndInternals(
            final NodeContentPersistor loader, final ExecutionMonitor exec) {
        LoadResult result = new LoadResult();
        for (int i = 0; i < getNrOutPorts(); i++) {
            Class<? extends PortObjectSpec> specClass =
                m_outputs[i].type.getPortObjectSpecClass();
            PortObjectSpec spec = loader.getPortObjectSpec(i);
            if (spec != null && !specClass.isInstance(spec)) {
                result.addError("Loaded PortObjectSpec of class \""
                        + spec.getClass().getSimpleName() + ", expected "
                        + specClass.getSimpleName());
                loader.setNeedsResetAfterLoad();
            } else {
                m_outputs[i].spec = spec;
            }
            
            Class<? extends PortObject> objClass =
                m_outputs[i].type.getPortObjectClass();
            PortObject obj = loader.getPortObject(i);
            if (obj != null && !objClass.isInstance(obj)) {
                result.addError("Loaded PortObject of class \""
                        + obj.getClass().getSimpleName() + ", expected "
                        + objClass.getSimpleName());
                loader.setNeedsResetAfterLoad();
            } else {
                m_outputs[i].object = obj;
                m_outputs[i].summary = loader.getPortObjectSummary(i);
            }
            if (m_outputs[i].object != null) {
                m_outputs[i].hiliteHdl = m_model.getOutHiLiteHandler(i);
            }
        }
        ReferencedFile internDirRef = loader.getNodeInternDirectory();
        if (internDirRef != null) {
            internDirRef.lock();
            try {
                exec.setMessage("Loading internals");
                m_model.loadInternals(internDirRef.getFile(), exec);
            } catch (Throwable e) {
                String error;
                if (e instanceof IOException) {
                    error = "Loading model internals failed: " + e.getMessage();
                    if (loader.mustWarnOnDataLoadError()) {
                        m_logger.debug(error, e);
                    } else {
                        m_logger.debug(error);
                    }
                } else {
                    error = "Caught \"" + e.getClass().getSimpleName() + "\", "
                        + "Loading model internals failed: " + e.getMessage();
                    m_logger.coding(error, e);
                }
                result.addError(error, true);
            } finally {
                internDirRef.unlock();
            }
        }
        if (m_model instanceof BufferedDataTableHolder) {
            m_internalHeldTables = loader.getInternalHeldTables();
            if (m_internalHeldTables != null) {
                BufferedDataTable[] copy = Arrays.copyOf(
                        m_internalHeldTables, m_internalHeldTables.length);
                ((BufferedDataTableHolder)m_model).setInternalTables(copy);
            }
        }
        return result;
    }

    /**
     * Loads the settings (but not the data) from the given settings object.
     *
     * @param settings a settings object
     * @throws InvalidSettingsException if an expected setting is missing
     */
    public void loadSettingsFrom(final NodeSettingsRO settings)
            throws InvalidSettingsException {
        SettingsLoaderAndWriter l = SettingsLoaderAndWriter.load(settings);
        try {
            NodeSettingsRO modelSettings = l.getModelSettings();
            m_model.validateSettings(modelSettings);
            m_model.loadSettingsFrom(modelSettings);
        } catch (InvalidSettingsException e) {
            throw e;
        } catch (Throwable t) {
            m_logger.error("Loading model settings failed", t);
        }
        m_variablesSettings = l.getVariablesSettings();
    }

    /**
     * Validates the argument settings.
     *
     * @param settings a settings object
     * @return if valid.
     */
    public boolean areSettingsValid(final NodeSettingsRO settings) {
        try {
            SettingsLoaderAndWriter l = SettingsLoaderAndWriter.load(settings);
            NodeSettingsRO modelSettings = l.getModelSettings();
            m_model.validateSettings(modelSettings);
        } catch (InvalidSettingsException e) {
            return false;
        } catch (Throwable t) {
            m_logger.error("Validating settings failed", t);
            return false;
        }
        return true;
    }

    /**
     * Returns the name for this node.
     *
     * @return The node's name.
     */
    public String getName() {
        return m_name;
    }

    /**
     * Returns the type for this node.
     *
     * @return The node's type.
     */
    public NodeType getType() {
        return m_factory.getType();
    }

    /**
     * The XML description can be used with the
     * <code>NodeFactoryHTMLCreator</code> in order to get a converted HTML
     * description of it, which fits the overall KNIME HTML style.
     *
     * @return XML description of the node
     * @see org.knime.core.node.NodeFactory#getXMLDescription()
     */
    public Element getXMLDescription() {
        return m_factory.getXMLDescription();
    }

    /**
     * Sets a new name for this node.
     *
     * @param nodeName The node's new name.
     * @throws NullPointerException If the name is <code>null</code>.
     */
    public void setName(final String nodeName) {
        m_name = nodeName.intern();
    }

    /**
     * @return The total number of input ports.
     */
    public int getNrInPorts() {
        return m_model.getNrInPorts();
    }

    /**
     * @return The total number of output ports.
     */
    public int getNrOutPorts() {
        return m_model.getNrOutPorts();
    }

    /**
     * Return name of input connector.
     *
     * @param index of the connector
     * @return The description
     * @throws IndexOutOfBoundsException If argument is out of range.
     */
    public String getInportName(final int index) {
        return m_inputs[index].name;
    }

    /**
     * Return type of input connector.
     *
     * @param index of the connector
     * @return The type
     * @throws IndexOutOfBoundsException If argument is out of range.
     */
    public PortType getInputType(final int index) {
        return m_inputs[index].type;
    }

    /**
     * Return name of output connector.
     *
     * @param index of the connector
     * @return The description to that port.
     * @throws IndexOutOfBoundsException If argument is out of range.
     */
    public String getOutportName(final int index) {
        return m_outputs[index].name;
    }

    /**
     * Return type of output connector.
     *
     * @param index of the connector
     * @return The type
     * @throws IndexOutOfBoundsException If argument is out of range.
     */
    public PortType getOutputType(final int index) {
        return m_outputs[index].type;
    }

    public PortObjectSpec getOutputSpec(final int index) {
        return m_outputs[index].spec;
    }

    public PortObject getOutputObject(final int index) {
        return m_outputs[index].object;
    }

    public String getOutputObjectSummary(final int index) {
        return m_outputs[index].summary;
    }

    public HiLiteHandler getOutputHiLiteHandler(final int index) {
        return m_outputs[index].hiliteHdl;
    }

    /** Get the current set of tables internally held by a NodeModel that
     * implements {@link BufferedDataTableHolder}. It may be null or contain
     * null elements. This array is modified upon load, execute and reset.
     * @return that array.
     */
    public BufferedDataTable[] getInternalHeldTables() {
        return m_internalHeldTables;
    }

    public void setInHiLiteHandler(final int index, final HiLiteHandler hdl) {
        m_model.setNewInHiLiteHandler(index, hdl);
    }

    /**
     * Delegate method to node model.
     *
     * @return Whether the node model has (potentially) content to be displayed.
     * @see NodeModel#hasContent()
     */
    boolean hasContent() {
        return m_model.hasContent();
    }

    /**
     * Starts executing this node. If the node has been executed already, it
     * does nothing - just returns <code>true</code>.
     *
     *
     * Otherwise, the procedure starts executing all predecessor nodes connected
     * to an input port (which in turn recursively trigger their predecessors)
     * and calls the function <code>#execute()</code> in the model after all
     * connected nodes return successfully. If a port is not connected this
     * function returns false without executing itself (it may have executed
     * some predecessor nodes though). If a predecessor node returns false this
     * method also returns false without executing this node or any further
     * connected node.
     *
     * @param exec The execution monitor.
     * @param data the data from the predecessor.
     * @return <code>true</code> if execution was successful otherwise
     *         <code>false</code>.
     * @see NodeModel#execute(BufferedDataTable[],ExecutionContext)
     */
    public boolean execute(final PortObject[] data,
            final ExecutionContext exec) {
        // start message and keep start time
        final long time = System.currentTimeMillis();
        m_logger.debug("Start execute");
        // reset the message object
        createResetMessageAndNotify();
        // notify state listeners
        // TODO: NEWWFM State Event
        // notifyStateListeners(new NodeStateChangedEvent(
        // NodeStateChangedEvent.Type.START_EXECUTE));

        PortObject[] inData = new PortObject[data.length];
        // check for existence of all input tables
        // TODO allow for optional inputs
        for (int i = 0; i < data.length; i++) {
            if (data[i] == null) {
                m_logger.error("execute failed, input contains null");
                // TODO NEWWFM state event
                // TODO: also notify message/progress listeners
                createErrorMessageAndNotify(
                        "Couldn't get data from predecessor (Port No."
                        + i + ").");
                // notifyStateListeners(new NodeStateChangedEvent.EndExecute());
                return false;
            }
            if (data[i] instanceof BufferedDataTable) {
                inData[i] = data[i];
            } else {
                exec.setMessage("Copying input object at port " +  i);
                ExecutionMonitor subExec = exec.createSubProgress(0.0);
                try {
                    inData[i] = copyPortObject(data[i], subExec);
                } catch (CanceledExecutionException e) {
                    createWarningMessageAndNotify("Execution canceled");
                    return false;
                } catch (Throwable e) {
                    createErrorMessageAndNotify("Unable to clone input data "
                            + "at port " + i + ": " + e.getMessage(), e);
                    return false;
                }
            }
        }

        // check for compatible input PortObjects
        for (int i = 0; i < inData.length; i++) {
            PortType thisType = m_model.getInPortType(i);
            if (!(thisType.getPortObjectClass().isInstance(inData[i]))) {
                createErrorMessageAndNotify("Connection Error: Mismatch"
                                        + " of input port types (port " + i
                                        + ").");
                m_logger.error("  (Wanted: "
                        + thisType.getPortObjectClass().getName() + ", "
                        + "actual: " + inData[i].getClass().getName() + ")");
                return false;
            }
        }

        PortObject[] newOutData; // the new DTs from the model
        try {
            // INVOKE MODEL'S EXECUTE
            // (warnings will now be processed "automatically" - we listen)
            newOutData = m_model.executeModel(inData, exec);
        } catch (Throwable th) {
            if (th instanceof CanceledExecutionException
                     || th instanceof InterruptedException) {
                // execution was canceled

                // clear the flag so that the ThreadPool does not kill the
                // thread
                Thread.interrupted();

                reset();
                createWarningMessageAndNotify("Execution canceled");
                return false;
            }
            String message = "Execute failed: ";
            if (th.getMessage() != null && th.getMessage().length() >= 5) {
                message = message.concat(th.getMessage());
            } else {
                message = message.concat("(\"" + th.getClass().getSimpleName()
                        + "\"): " + th.getMessage());
            }
            reset();
            createErrorMessageAndNotify(message, th);
            return false;
        }
        // check if we see a loop status in the NodeModel
        ScopeLoopContext slc = m_model.getLoopStatus();
        boolean continuesLoop = (slc != null);
        if (!loadExecutionResult(newOutData, continuesLoop)) {
            return false;
        }
        for (int p = 0; p < getNrOutPorts(); p++) {
            m_outputs[p].hiliteHdl = m_model.getOutHiLiteHandler(p);
        }

        if (m_model instanceof BufferedDataTableHolder) {
            // copy the table array to prevent later modification by the user
            BufferedDataTable[] internalTbls =
                ((BufferedDataTableHolder)m_model).getInternalTables();
            if (internalTbls != null) {
                m_internalHeldTables =
                    new BufferedDataTable[internalTbls.length];
                for (int i = 0; i < internalTbls.length; i++) {
                    BufferedDataTable t = internalTbls[i];
                    if (t != null) {
                        // if table is one of the input tables, wrap it in
                        // WrappedTable (otherwise table get's copied)
                        for (int in = 0; in < inData.length; in++) {
                            if (t == inData[in]) {
                                t = exec.createWrappedTable(t);
                                break;
                            }
                        }
                    }
                    m_internalHeldTables[i] = t;
                }
            } else {
                m_internalHeldTables = null;
            }
        }
        String elapsed = StringFormat.formatElapsedTime(
                System.currentTimeMillis() - time);
        m_logger.info("End execute (" + elapsed + ")");
        return true;
    } // executeNode(ExecutionMonitor)

    /** Copies the PortObject so that the copy can be given to the node model
     * implementation (and potentially modified). The copy is carried out by
     * means of the respective serializer (via streams).
     * 
     * <p> Note that this method is meant to be used by the framework only. 
     * @param portObject The object to be copied.
     * @param exec For progress/cancel
     * @return The (deep) copy. 
     * @throws IOException In case of exceptions while accessing the stream or
     * if the argument is an instance of {@link BufferedDataTable}.
     * @throws CanceledExecutionException If canceled.*/
    public static PortObject copyPortObject(final PortObject portObject,
            final ExecutionMonitor exec) throws IOException,
            CanceledExecutionException {
        if (portObject instanceof BufferedDataTable) {
            throw new IOException("Can't copy BufferedDataTable objects");
        }

        // first copy the spec, then copy the object
        final PortObjectSpec s = portObject.getSpec();
        PortObjectSpec.PortObjectSpecSerializer ser =
            PortUtil.getPortObjectSpecSerializer(s.getClass());
        ByteArrayOutputStream byteOut = new ByteArrayOutputStream(10 * 1024);
        PortObjectSpecZipOutputStream specOut =
            PortUtil.getPortObjectSpecZipOutputStream(byteOut);
        specOut.setLevel(0);
        ser.savePortObjectSpec(s, specOut);
        specOut.close();
        ByteArrayInputStream byteIn =
            new ByteArrayInputStream(byteOut.toByteArray());
        PortObjectSpecZipInputStream specIn =
            PortUtil.getPortObjectSpecZipInputStream(byteIn);
        PortObjectSpec specCopy = ser.loadPortObjectSpec(specIn);
        specIn.close();

        PortObject.PortObjectSerializer obSer =
            PortUtil.getPortObjectSerializer(portObject.getClass());
        byteOut.reset();
        PortObjectZipOutputStream objOut =
            PortUtil.getPortObjectZipOutputStream(byteOut);
        specOut.setLevel(0);
        obSer.savePortObject(portObject, objOut, exec);
        objOut.close();

        byteIn = new ByteArrayInputStream(byteOut.toByteArray());
        PortObjectZipInputStream objIn =
            PortUtil.getPortObjectZipInputStream(byteIn);
        PortObject result = obSer.loadPortObject(
                objIn, specCopy, exec);
        objIn.close();
        return result;
    }


    /**
     * Creates a new {@link NodeMessage} object of type warning and notifies
     * registered {@link NodeMessageListener}s. Also logs a warning message.
     *
     * @param warningMessage the new warning message
     */
    private void createWarningMessageAndNotify(final String warningMessage) {
        createWarningMessageAndNotify(warningMessage, null);
    }

    /**
     * Creates a new {@link NodeMessage} object of type warning and notifies
     * registered {@link NodeMessageListener}s. Also logs a warning message.
     * If a throwable is provided its stacktrace is logged at debug level.
     *
     * @param warningMessage the new warning message
     * @param t its stacktrace is logged at debug level.
     */
    private void createWarningMessageAndNotify(final String warningMessage,
            final Throwable t) {
        m_logger.warn(warningMessage);
        if (t != null) {
            m_logger.debug(warningMessage, t);
        }
        notifyMessageListeners(new NodeMessage(NodeMessage.Type.WARNING,
                warningMessage));
    }

    /**
     * Creates a new {@link NodeMessage} object of type error and notifies
     * registered {@link NodeMessageListener}s. Also logs an error message.
     *
     * @param errorMessage the new error message
     */
    private void createErrorMessageAndNotify(final String errorMessage) {
        createErrorMessageAndNotify(errorMessage, null);
    }

    /**
     * Creates a new {@link NodeMessage} object of type error and notifies
     * registered {@link NodeMessageListener}s. Also logs an error message.
     * If a throwable is provided its stacktrace is logged at debug level.
     *
     * @param errorMessage the new error message
     * @param t its stacktrace is logged at debug level.
     */
    private void createErrorMessageAndNotify(final String errorMessage, final
            Throwable t) {
        m_logger.error(errorMessage);
        if (t != null) {
            m_logger.debug(errorMessage, t);
        }
        notifyMessageListeners(new NodeMessage(NodeMessage.Type.ERROR,
                errorMessage));
    }

    /**
     * Notifies all registered {@link NodeMessageListener}s that the node's
     * message is cleared.
     */
    private void createResetMessageAndNotify() {
        notifyMessageListeners(NodeMessage.NONE);
    }

    /**
     * Is called, when a warning message is set in the {@link NodeModel}.
     * Forwards it to registered {@link NodeMessageListener}s.
     *
     * @param warningMessage the new message in the node model.
     */
    public void warningChanged(final String warningMessage) {

        // get the warning message if available and create a message object
        // also notify all listeners
        if (warningMessage != null) {
            createWarningMessageAndNotify(warningMessage);
        } else {
            createResetMessageAndNotify();
        }
    }
    
    /** Getter for the currently set node warning message in the corresponding
     * NodeModel.
     * @return The currently set warning message (may be null).
     */
    public String getWarningMessageFromModel() {
        return m_model.getWarningMessage();
    }

    /**
     * Resets this node without re-configuring it.
     */
    public void reset() {
        m_logger.debug("reset");
        // if reset had no exception, reset node message
        m_model.resetModel();
        createResetMessageAndNotify();
        // and make sure output ports are empty as well
        cleanOutPorts();
        // clear temporary tables that have been created during execute
        for (ContainerTable t : m_localTempTables) {
            t.clear();
        }
        m_localTempTables.clear();
    }

    public void cleanOutPorts() {
        m_logger.debug("clean output ports.");
        // blow away our data tables in the port
        for (int i = 0; i < m_outputs.length; i++) {
            PortObject portObject = m_outputs[i].object;
            if (portObject instanceof BufferedDataTable) {
                ((BufferedDataTable)portObject).clear(this);
            }
            m_outputs[i].spec = null;
            m_outputs[i].object = null;
            m_outputs[i].summary = null;
        }
        if (m_internalHeldTables != null) {
            for (BufferedDataTable t : m_internalHeldTables) {
                if (t != null) {
                    t.clear(this);
                }
            }
        }
        m_internalHeldTables = null;
    }

    /**
     * Adds the argument set of tables to the set of temporary tables in this
     * node. Called after execute.
     *
     * @param tempTables Tables to add, not <code>null</code>.
     */
    public void addToTemporaryTables(final Set<ContainerTable> tempTables) {
        m_localTempTables.addAll(tempTables);
    }

    /**
     * Enumerates the output tables and puts them into the global workflow
     * repository of tables. This method delegates from the NodeContainer class
     * to access a package-scope method in BufferedDataTable.
     *
     * @param rep The global repository.
     */
    public void putOutputTablesIntoGlobalRepository(
            final HashMap<Integer, ContainerTable> rep) {
        for (int i = 0; i < m_outputs.length; i++) {
            PortObject portObject = m_outputs[i].object;
            if (portObject instanceof BufferedDataTable) {
                BufferedDataTable t = (BufferedDataTable)portObject;
                t.putIntoTableRepository(rep);
            }
        }
        if (m_internalHeldTables != null) {
            // note: theoretically we don't need to put those into table rep
            // as they are either also part of m_outputs or not
            // available to downstream nodes. We do it anyway as we want to
            // treat both m_outputs and the internal tables as similar as
            // possible (particular during load)
            for (BufferedDataTable t : m_internalHeldTables) {
                if (t != null) {
                    t.putIntoTableRepository(rep);
                }
            }
        }
    }

    /** Reverse operation to
     * {@link #putOutputTablesIntoGlobalRepository(HashMap)}. It will remove
     * all output tables and its delegates from the global table repository.
     * @param rep The global table rep.
     */
    public void removeOutputTablesFromGlobalRepository(
            final HashMap<Integer, ContainerTable> rep) {
        for (int i = 0; i < m_outputs.length; i++) {
            PortObject portObject = m_outputs[i].object;
            if (portObject instanceof BufferedDataTable) {
                BufferedDataTable t = (BufferedDataTable)portObject;
                t.removeFromTableRepository(rep, this);
            }
        }
    }

    /**
     * Delegate method to allow access to the (package scope) method
     * {@link ExecutionContext#getLocalTableRepository()}. Called after
     * execution has finished to clean up temporary tables.
     *
     * @param c To access.
     * @return Its local table repository.
     */
    public static HashMap<Integer, ContainerTable> getLocalTableRepositoryFromContext(
            final ExecutionContext c) {
        return c.getLocalTableRepository();
    }

    /**
     * Deletes any temporary resources associated with this node.
     */
    public void cleanup() {
        cleanOutPorts();
        closeAllViews();
    }

    // /**
    // * Notification method, called by an input port to tell the node about a
    // * disconnected outport from a predecessor. The notification is done, as
    // the
    // * node itself should be responsible to cause the required actions. The
    // node
    // * is reset and newly configured.
    // *
    // * @param inPortID The port id that just got disconnected.
    // */
    // void wasDisconnectedXXX(final int inPortID) {
    // boundInPort(inPortID);
    // // call reset
    // reset();
    //
    // if (isDataInPort(inPortID)) {
    // // reset hilite handler in this node.
    // // This triggers hilite handler propagation through the output ports
    // setHiLiteHandler(inPortID, null);
    // // re-create out table specs, as incoming table specs/models are
    // // gone.
    // configure(null);
    // } else { // then this is a ModelContent port
    // /*
    // * reset the ModelContent of this inport, previously pushed in and
    // * stored in this node.
    // */
    // int realId = inPortID - getNrDataInPorts();
    // try {
    // m_model.loadModelContent(realId, null);
    // // re-create out table specs, as incoming table specs/models are
    // // gone.
    // configure(null);
    // } catch (NullPointerException e) {
    // /*
    // * if the nodemodel implementation of the loadModelContent is
    // * correct we will not end up here.
    // */
    // String message =
    // "Incorrect implementation of "
    // + "method NodeModel.loadModelContent(): "
    // + "It must handle null parameters";
    //
    // m_logger.coding(message);
    //
    // m_status = new NodeStatus.Error(message);
    // notifyStateListeners(m_status);
    // } catch (Throwable t) {
    // /*
    // * if the nodemodel implementation of the loadModelContent is
    // * correct we will not end up here.
    // */
    // String message =
    // "Implementation error: NodeModel.loadModelContent()"
    // + " must handle null parameters";
    //
    // m_logger.coding(message, t);
    //
    // m_status = new NodeStatus.Error(message);
    // notifyStateListeners(m_status);
    // }
    // }
    // }

    // /**
    // * Notification method, called by an input port to tell the node about a
    // new
    // * available predictor model from a predecessor outport. The notification
    // is
    // * done, as the node itself should be responsible to cause the required
    // * actions. The predictor model is loaded into the model and the node is
    // * configured afterwards.
    // *
    // * @param inPortID The port ID that has a new predictor model spec
    // * available.
    // * @param predParams the new model content at the port
    // */
    // public void newModelContentAtPort(final int inPortID,
    // final ModelContentRO predParams) {
    // // Predictor params are propagated through model ports only
    // boundModelContentInPort(inPortID);
    // if (isExecuted()) {
    // reset();
    // }
    // try {
    // int realId = inPortID - getNrDataInPorts();
    // m_model.loadModelContent(realId, predParams);
    //
    // // NOTE: configure was previously invoked at the end of the method
    // // as this is not necessary and also would reset state messages
    // // set in the catch blocks the configure is only invoked,
    // // if the model could be properly set
    // configure(null);
    //
    // } catch (InvalidSettingsException ise) {
    // // NOTE: this reset was added to ensure that the node is reset
    // // (not configured - see the above NOTE) after an exception has
    // // been thrown during model load
    // reset();
    // m_logger.warn("Unable to load ModelContent: " + ise.getMessage());
    // m_status =
    // new NodeStatus.Error("Could not load ModelContent: "
    // + ise.getMessage());
    // notifyStateListeners(m_status);
    //
    // } catch (NullPointerException npe) {
    // reset();
    //
    // m_status =
    // new NodeStatus.Error(
    // "Could not load ModelContent due to null argument.");
    // notifyStateListeners(m_status);
    // } catch (Throwable e) {
    // reset();
    // m_logger.coding("Error occurred: ", e);
    // m_status =
    // new NodeStatus.Error(
    // "Could not load ModelContent due to an error: "
    // + e.getMessage());
    // notifyStateListeners(m_status);
    // }
    //
    // }

    /** Used before configure, to apply the variable mask to the nodesettings,
     * that is to change individual node settings to reflect the current values
     * of the variables (if any).
     * @return a map containing the exposed variables (which are visible to
     * downstream nodes. These variables are put onto the node's
     * {@link ScopeObjectStack}.
     */
    private Map<String, ScopeVariable> applySettingsUsingScopeStack()
        throws InvalidSettingsException {
        if (m_variablesSettings == null) {
            return Collections.emptyMap();
        }
        NodeSettings fromModel = new NodeSettings("model");
        try {
            m_model.saveSettingsTo(fromModel);
        } catch (Throwable e) {
            m_logger.error("Saving of model settings failed with "
                    + e.getClass().getSimpleName() + ": " + e.getMessage(), e);
            String message = "Failed to apply scope variables; "
                + "model failed to save its settings";
            throw new InvalidSettingsException(message, e);
        }
        ConfigEditTreeModel configEditor;
        try {
            configEditor =
                ConfigEditTreeModel.create(fromModel, m_variablesSettings);
        } catch (final InvalidSettingsException e) {
            throw new InvalidSettingsException("Errors reading flow variables: "
                    + e.getMessage(), e);
        }
        Map<String, ScopeVariable> scopeVariablesMap =
            getScopeContextStackContainer().getAvailableVariables();
        List<ScopeVariable> newVariableList;
        try {
            newVariableList = configEditor.overwriteSettings(
                    fromModel, scopeVariablesMap);
        } catch (InvalidSettingsException e) {
            throw new InvalidSettingsException(
                    "Errors overwriting node settings with flow variables: "
                    + e.getMessage(), e);
        }
        try {
            m_model.validateSettings(fromModel);
        } catch (final Throwable e) {
            if (!(e instanceof InvalidSettingsException)) {
                m_logger.error("Validation of node settings failed with "
                        + e.getClass().getSimpleName(), e);
            }
            throw new InvalidSettingsException(
                    "Errors loading flow variables into node : "
                    + e.getMessage(), e);
        }
        try {
            m_model.loadValidatedSettingsFrom(fromModel);
        } catch (Throwable e) {
            if (!(e instanceof InvalidSettingsException)) {
                m_logger.error("Loading of node settings failed with "
                        + e.getClass().getSimpleName(), e);
            }
            m_logger.error("loadSettings failed after validation succeeded.");
            throw new InvalidSettingsException(
                    "Errors loading flow variables into node : "
                    + e.getMessage(), e);
        }
        Map<String, ScopeVariable> newVariableHash =
            new LinkedHashMap<String, ScopeVariable>();
        for (ScopeVariable v : newVariableList) {
            if (newVariableHash.put(v.getName(), v) != null) {
                m_logger.warn("Duplicate variable assignment for key \""
                        + v.getName() + "\")");
            }
        }
        return newVariableHash;
    }

    private void pushOntoStack(final Map<String, ScopeVariable> newVars) {
        ScopeObjectStack stack = getScopeContextStackContainer();
        ArrayList<ScopeVariable> reverseOrder =
            new ArrayList<ScopeVariable>(newVars.values());
        Collections.reverse(reverseOrder);
        for (ScopeVariable v : reverseOrder) {
            stack.push(v);
        }
    }

    /**
     * Sets all (new) incoming <code>DataTableSpec</code> elements in the
     * model, calls the model to create output table specs and propagates these
     * new specs to the connected successors.
     *
     * @param inSpecs the tablespecs from the predecessors
     * @return flag indicating success of configure
     */
    public boolean configure(final PortObjectSpec[] inSpecs) {
        boolean success = false;
        synchronized (m_configureLock) {
            // reset message object
            createResetMessageAndNotify();
            // need to init here as there may be an exception being thrown and
            // then we copy the null elements of this array to their destination
            PortObjectSpec[] newOutSpec = new PortObjectSpec[getNrOutPorts()];
            Map<String, ScopeVariable> newVariables = Collections.emptyMap();
            try {
                if (m_variablesSettings != null) {
                    newVariables = applySettingsUsingScopeStack();
                }
                // check the inspecs against null
                for (int i = 0; i < inSpecs.length; i++) {
                    if (BufferedDataTable.class.isAssignableFrom(
                            m_inputs[i].type.getPortObjectClass())
                            && (inSpecs[i] == null)) {
                        return false;
                        // TODO: did we really need a warning here??
                        // throw new InvalidSettingsException(
                        // "Node is not executable until all predecessors "
                        // + "are configured and/or executed.");
                    }
                }

                // call configure model to create output table specs
                // guaranteed to return non-null, correct-length array
                newOutSpec = m_model.configureModel(inSpecs);
                pushOntoStack(newVariables);
                success = true;
            } catch (InvalidSettingsException ise) {
                Throwable cause = ise.getCause();
                if (cause == null) {
                    createWarningMessageAndNotify(ise.getMessage());
                } else {
                    createWarningMessageAndNotify(ise.getMessage(), ise);
                }
            } catch (Throwable t) {
                String error = "Configure failed ("
                    + t.getClass().getSimpleName() + "): "
                    + t.getMessage();
                createErrorMessageAndNotify(error, t);
            } finally {
                for (int p = 0; p < newOutSpec.length; p++) {
                    // update data table spec
                    m_outputs[p].spec = newOutSpec[p];
                }
            }
        }
        if (success) {
            m_logger.debug("Configure succeeded. (" + this.getName() + ")");
        }
        return success;
    }

    /**
     * @return The number of available views.
     */
    public int getNrViews() {
        return m_factory.getNrNodeViews();
    }

    /**
     * Returns the name for this node's view at the given index.
     *
     * @param viewIndex The view index.
     * @return The view's name.
     * @throws ArrayIndexOutOfBoundsException If the view index is out of range.
     */
    public String getViewName(final int viewIndex) {
        return m_factory.getNodeViewName(viewIndex);
    }

    /**
     * Return a new instance of the node's view (without opening it).
     *
     * @param viewIndex The view's index to show up.
     * @param title the displayed view title.
     * @return The node view with the specified index.
     * @throws ArrayIndexOutOfBoundsException If the view index is out of range.
     */
    public NodeView<?> getView(final int viewIndex, final String title) {
        try {
            return m_factory.createNodeView(viewIndex, m_model);
        } catch (Throwable e) {
            String errorMsg = "View instantiation failed: " + e.getMessage();
            m_logger.error(errorMsg, e);
            throw new RuntimeException(errorMsg, e);
        }
    }

    /**
     * Closes all views.
     */
    public void closeAllViews() {
        Set<NodeView<?>> views =
                new HashSet<NodeView<?>>(m_model.getViews());
        for (NodeView<?> view : views) {
            view.closeView();
        }
    }

    /**
     * Returns true if this node can show a dialog. This is the case either,
     * if the node implementation provides a dialog, if the node has output
     * ports, or if more than one job managers are available.
     * @return <code>true</code> if a dialog is available.
     */
    public boolean hasDialog() {
        if (m_factory.hasDialog()) {
            return true;
        }
        if (getNrOutPorts() > 0) {
            // the framework creates a dialog for memory policy settings
            return true;
        }
        if (NodeExecutionJobManagerPool.getNumberOfJobManagers() > 1) {
            // framework creates a dialog for job manager selection
            return true;
        }
        // The default job manager (ThreadPool) has no settings. No need to
        // create a dialog if it is the only job manager.
        return false;
    }

    /**
     * Shows this node's dialog with the name of this node as title.
     *
     * @see #showDialog(String)
     */
    // OBSOLETE
    // public void showDialog(final DataTableSpec[] specs) {
    // showDialog("Dialog - " + getName(), specs);
    // }
    /**
     * Opens the node's dialog and loads the current settings from the model
     * into the dialog.
     *
     * @param title The title for the dialog to open.
     */
    // OBSOLETE
    // public void showDialog(final String title, final DataTableSpec[] specs) {
    // try {
    // if (hasDialog()) {
    // NodeDialog dlg = new NodeDialog(getDialogPane(specs), this);
    // dlg.openDialog();
    // }
    // } catch (Exception e) {
    // m_logger.error("show dialog failed", e);
    // m_status =
    // new NodeStatus.Error("Dialog could not be opend properly: "
    // + e.getMessage());
    // notifyStateListeners(m_status);
    // } catch (Error e) {
    // m_logger.fatal("show dialog failed", e);
    // m_status =
    // new NodeStatus.Error("Dialog could not be opend properly: "
    // + e.getMessage());
    // notifyStateListeners(m_status);
    // }
    // }
    /**
     * @param inSpecs The input specs, which will be forwarded to the dialog's
     *            {@link NodeDialogPane# loadSettingsFrom(NodeSettingsRO,
     *            PortObjectSpec[])}.
     * @param scopeStack The stack of variables.
     * @return The dialog pane which holds all the settings' components. In
     *         addition this method loads the settings from the model into the
     *         dialog pane.
     * @param settings The current settings of this node. The settings object
     *        will also contain the settings of the outer SNC.
     * @throws NotConfigurableException if the dialog cannot be opened because
     *             of real invalid settings or if any preconditions are not
     *             fulfilled, e.g. no predecessor node, no nominal column in
     *             input table, etc.
     * @throws IllegalStateException If node has no dialog.
     * @see #hasDialog()
     */
    public NodeDialogPane getDialogPaneWithSettings(
            final PortObjectSpec[] inSpecs, final ScopeObjectStack scopeStack,
            final NodeSettingsRO settings)
        throws NotConfigurableException {
        NodeDialogPane dialogPane = getDialogPane();
        PortObjectSpec[] corrInSpecs = new PortObjectSpec[inSpecs.length];
        for (int i = 0; i < inSpecs.length; i++) {
            PortType t = getInputType(i);
            if (!t.acceptsPortObjectSpec(inSpecs[i])) {
                throw new IllegalArgumentException(
                        "Invalid incoming port object spec \""
                                + inSpecs[i].getClass().getSimpleName()
                                + "\", expected \""
                                + t.getPortObjectSpecClass().getSimpleName()
                                + "\"");
            } else if (inSpecs[i] == null && BufferedDataTable.TYPE.equals(t)) {
                corrInSpecs[i] = new DataTableSpec();
            } else {
                corrInSpecs[i] = inSpecs[i];
            }
        }
        dialogPane.internalLoadSettingsFrom(settings, corrInSpecs, scopeStack);
        return dialogPane;
    }

    /**
     * Get reference to the node dialog instance. Used to get the user settings
     * from the dialog without overwriting them as in in
     * {@link #getDialogPaneWithSettings(
     * PortObjectSpec[], ScopeObjectStack, NodeSettings)}
     *
     * @return Reference to dialog pane.
     * @throws IllegalStateException If node has no dialog.
     * @see #hasDialog()
     */
    public NodeDialogPane getDialogPane() {
        if (m_dialogPane == null) {
            if (hasDialog()) {
                if (m_factory.hasDialog()) {
                    m_dialogPane = m_factory.createNodeDialogPane();
                } else {
                    assert (getNrOutPorts() > 0);
                    m_dialogPane = new MiscNodeDialogPane();
                }
                if (getNrOutPorts() > 0) {
                    m_dialogPane.addMiscTab();
                }
                if (NodeExecutionJobManagerPool.getNumberOfJobManagers() > 1) {
                    m_dialogPane.addJobMgrTab();
                }

            } else {
                throw new IllegalStateException(
                        "Can't return dialog pane, node has no dialog!");
            }
        }
        return m_dialogPane;
    }

    public boolean areDialogAndNodeSettingsEqual() {
        if (m_dialogPane == null) {
            assert false : "No dialog available or not created yet";
            return true;
        }
        NodeSettingsRO dialogSettings;
        try {
            dialogSettings = getSettingsFromDialog();
        } catch (InvalidSettingsException ise) {
            return false;
        }
        NodeSettingsRO nodeSettings = getSettingsFromNode();
        return nodeSettings.equals(dialogSettings);
    }

    public void loadSettingsFromDialog() throws InvalidSettingsException {
        if (m_dialogPane == null) {
            assert false : "No dialog available or not created yet";
            return;
        }
        NodeSettingsRO dialogSettings = getSettingsFromDialog();
        loadSettingsFrom(dialogSettings);
    }

    private NodeSettingsRO getSettingsFromNode() {
        NodeSettings settings = new NodeSettings(getName());
        saveSettingsTo(settings);
        return settings;
    }

    private NodeSettingsRO getSettingsFromDialog()
            throws InvalidSettingsException {
        if (m_dialogPane == null) {
            assert false : "Dialog has not been instantiated";
            // fall back settings (not changed)
            return getSettingsFromNode();
        }
        NodeSettings settings = new NodeSettings(getName());
        m_dialogPane.finishEditingAndSaveSettingsTo(settings);
        return settings;
    }

    /**
     * Saves the settings (but not the data).
     *
     * @param settings a settings object
     */
    public void saveSettingsTo(final NodeSettingsWO settings) {
        SettingsLoaderAndWriter l = new SettingsLoaderAndWriter();
        final NodeSettings model = new NodeSettings("field_ignored");
        try {
            m_model.saveSettingsTo(model);
        } catch (Exception e) {
            m_logger.error("Could not save model", e);
        } catch (Throwable t) {
            m_logger.fatal("Could not save model", t);
        }
        l.setModelSettings(model);
        l.setVariablesSettings(m_variablesSettings);
        l.save(settings);
    }

    void saveInternals(final File internDir, final ExecutionMonitor exec)
            throws CanceledExecutionException {
        if (internDir.exists()) {
            FileUtil.deleteRecursively(internDir);
        }
        internDir.mkdir();
        if (internDir.canWrite()) {
            try {
                m_model.saveInternals(internDir, exec);
            } catch (CanceledExecutionException e) {
                throw e;
            } catch (Throwable t) {
                String details = "<no details available>";
                if (t.getMessage() != null && t.getMessage().length() > 0) {
                    details = t.getMessage();
                }

                String errMsg;
                if (t instanceof IOException) {
                    errMsg = "I/O error while saving internals: " + details;
                } else {
                    errMsg = "Unable to save internals: " + details;
                    m_logger.coding("saveInternals() "
                            + "should only cause IOException.", t);
                }
                createErrorMessageAndNotify(errMsg, t);
            }
        } else {
            String errorMessage =
                    "Unable to write directory: " + internDir.getAbsolutePath();
            createErrorMessageAndNotify(errorMessage);
        }
    }

    void loadInternals(final File internDir, final ExecutionMonitor exec)
            throws CanceledExecutionException {
        if (m_model.hasContent()) {
            try {
                m_model.loadInternals(internDir, exec);
            } catch (CanceledExecutionException e) {
                throw e;
            } catch (Throwable e) {
                String details = "<no details available>";
                if (e.getMessage() != null && e.getMessage().length() > 0) {
                    details = e.getMessage();
                }
                createErrorMessageAndNotify("Unable to load internals: "
                        + details, e);
                if (!(e instanceof IOException)) {
                    m_logger.coding("loadInternals() "
                            + "should only cause IOException.", e);
                }
            }
        }
    }

    /**
     * Validates the settings inside the model.
     *
     * @throws InvalidSettingsException If not valid.
     */
    // OBSOLETE
    // public void validateModelSettingsFromDialog()
    // throws InvalidSettingsException {
    // // save new dialog's config into new object
    // NodeSettings newSettings = new NodeSettings(this.getName());
    // m_dialogPane.finishEditingAndSaveSettingsTo(newSettings);
    // m_model.validateSettings(newSettings.getNodeSettings(CFG_MODEL));
    // // validate settings
    // loadMiscSettingsFrom(newSettings.getNodeSettings(CFG_MISC_SETTINGS),
    // false);
    // }
    /**
     * Reads the current settings from the dialog and writes them into the
     * model.
     *
     * @throws InvalidSettingsException If the settings are not valid for the
     *             underlying model.
     */
    // OBSOLETE, will be fixed by MICHAEL
    // public void loadModelSettingsFromDialog() throws InvalidSettingsException
    // {
    // // save new dialog's config into new object
    // NodeSettings newSettings = new NodeSettings(this.getName());
    // m_dialogPane.finishEditingAndSaveSettingsTo(newSettings);
    // // and apply it to the model
    // m_model.loadSettingsFrom(newSettings.getNodeSettings(CFG_MODEL));
    // // if this method is called, the dialog was at least open, so the
    // // the misc information is present (note: there were no misc infos
    // // before KNIME 1.2.0)
    // loadMiscSettingsFrom(newSettings.getNodeSettings(CFG_MISC_SETTINGS),
    // true);
    // }
    /**
     * Compares the current settings from the dialog with the settings from the
     * model.
     *
     * @return true if the settings are equal
     */
    // OBSOLETE here
    // public boolean isModelAndDialogSettingsEqual() {
    // try {
    // // save new dialog's config into new object
    // NodeSettings dialogSettings = new NodeSettings("Compare");
    // m_dialogPane.finishEditingAndSaveSettingsTo(dialogSettings);
    // NodeSettings modelSettings = new NodeSettings("Compare");
    // NodeSettingsWO miscSettings =
    // modelSettings.addNodeSettings(CFG_MISC_SETTINGS);
    // saveMiscSettingsTo(miscSettings);
    // m_model.saveSettingsTo(modelSettings.addNodeSettings(CFG_MODEL));
    // // check for equality
    // return dialogSettings.isIdentical(modelSettings);
    // } catch (InvalidSettingsException ise) {
    // // if there are invalid settings it is assumed that the settings
    // // are not equal
    // return false;
    // }
    // }
    /**
     * Reads the current settings from the model and load them into the dialog
     * pane.
     *
     * @throws NotConfigurableException if the dialog cannot be opened because
     *             of real invalid settings or if any preconditions are not
     *             fulfilled, e.g. no predecessor node, no nominal column in
     *             input table, etc.
     */
    // OBSOLETE
    // private void loadDialogSettingsFromModel(final PortObjectSpec[] specs)
    // throws NotConfigurableException {
    // // get the model's current settings ...
    // NodeSettings currSettings = new NodeSettings(this.getName());
    // NodeSettingsWO modelSettings = currSettings.addNodeSettings(CFG_MODEL);
    // m_model.saveSettingsTo(modelSettings);
    // NodeSettingsWO miscSettings =
    // currSettings.addNodeSettings(CFG_MISC_SETTINGS);
    // saveMiscSettingsTo(miscSettings);
    // // ... to init the dialog
    // m_dialogPane.internalLoadSettingsFrom(currSettings, specs);
    // }
    /**
     * Adds a state listener to this node. Ignored, if the listener is already
     * registered.
     *
     * @param listener The listener to add.
     */
    public void addMessageListener(final NodeMessageListener listener) {
        if (listener == null) {
            throw new NullPointerException(
                    "Node message listener must not be null!");
        }
        m_messageListeners.add(listener);
    }

    /**
     * Removes a state listener from this node. Ignored, if the listener is not
     * registered.
     *
     * @param listener The listener to remove.
     */
    public void removeMessageListener(final NodeMessageListener listener) {
        if (!m_messageListeners.remove(listener)) {
            m_logger.debug("listener was not registered: " + listener);
        }
    }

    /**
     * Notifies all state listeners that the message of this node has changed.
     *
     * @param message The message object.
     */
    private void notifyMessageListeners(final NodeMessage message) {
        // fire event to all listeners
        for (NodeMessageListener listener : m_messageListeners) {
            try {
                listener.messageChanged(new NodeMessageEvent(
                        new NodeID(0), message));
            } catch (Throwable t) {
                m_logger.error("Exception while notifying node listeners", t);
            }
        }
    }

    /**
     * Returns a string summary of this node.
     *
     * {@inheritDoc}
     */
    @Override
    public String toString() {
        return "Node @" + hashCode() + " [" + m_name + ";in="
                + m_model.getNrInPorts() + ";out=" + m_outputs.length + "]";
    }

    /**
     * @return the <code>NodeFactory</code> that constructed this node.
     */
    public NodeFactory<NodeModel> getFactory() {
        return m_factory;
    }

    /**
     * @return true if this node's model is a interruptible model
     */
    public boolean isInterruptible() {
        return (m_model instanceof InterruptibleNodeModel);
    }

    /** Ensures that any port object is read for later saving with a
     * newer version. */
    public void ensureOutputDataIsRead() {
        for (Output p : m_outputs) {
            if (p.object instanceof BufferedDataTable) {
                ((BufferedDataTable)p.object).ensureOpen();
            }
        }
        for (ContainerTable t : m_localTempTables) {
            t.ensureOpen();
        }
    }

    /** Exposes {@link BufferedDataTable#ensureOpen()} as public method. This
     * method has been added here in order to keep the scope of the above method
     * at a minimum.
     * @param table To invoke this method on.
     */
    public static void invokeEnsureOpen(final BufferedDataTable table) {
        table.ensureOpen();
    }

    // //////////////////////
    // ScopeContext handling
    // //////////////////////

    public void setScopeContextStackContainer(final ScopeObjectStack scsc) {
        m_model.setScopeContextStackContainer(scsc);
    }

    public ScopeObjectStack getScopeContextStackContainer() {
        return m_model.getScopeContextStackContainer();
    }

    public void clearLoopStatus() {
        m_model.clearLoopStatus();
    }

    public ScopeLoopContext getLoopStatus() {
        return m_model.getLoopStatus();
    }

    public static enum LoopRole { BEGIN, END, NONE };

    public final LoopRole getLoopRole() {
        if (m_model instanceof LoopStartNode) {
            return LoopRole.BEGIN;
        } else if (m_model instanceof LoopEndNode) {
            return LoopRole.END;
        } else {
            return LoopRole.NONE;
        }
    }

    public void setLoopEndNode(final Node tail) {
        if (tail == null) {
            m_model.setLoopEndNode(null);
        } else {
            m_model.setLoopEndNode(tail.m_model);
        }
    }

    public void setLoopStartNode(final Node head) {
        if (head == null) {
            m_model.setLoopStartNode(null);
        } else {
            if (!(head.m_model instanceof LoopStartNode)) {
                throw new ClassCastException("Node.setLoopStartNode called with"
                    + "wrong argument. Not a LoopStartNode!");
            }
            m_model.setLoopStartNode((LoopStartNode)head.m_model);
        }
    }

    static class SettingsLoaderAndWriter {

        private NodeSettings m_variablesSettings =
            new NodeSettings("variables");
        private NodeSettings m_modelSettings;

        /**
         * @return the modelSettings
         */
        NodeSettings getModelSettings() {
            return m_modelSettings;
        }

        /**
         * @param modelSettings the modelSettings to set
         */
        void setModelSettings(final NodeSettings modelSettings) {
            m_modelSettings = modelSettings;
        }

        /**
         * @return the variableSettings
         */
        NodeSettings getVariablesSettings() {
            return m_variablesSettings;
        }

        /**
         * @param variablesSettings the variablesSettings to set
         */
        void setVariablesSettings(final NodeSettings variablesSettings) {
            m_variablesSettings = variablesSettings;
        }

        static SettingsLoaderAndWriter load(final NodeSettingsRO settings)
                throws InvalidSettingsException {
            SettingsLoaderAndWriter result = new SettingsLoaderAndWriter();
            // in versions before KNIME 1.2.0, there were no misc settings
            // in the dialog, we must use caution here: if they are not present
            // we use the default.
            if (settings.containsKey(CFG_VARIABLES)) {
                result.m_variablesSettings =
                    (NodeSettings)settings.getNodeSettings(CFG_VARIABLES);
            } else {
                result.m_variablesSettings = null;
            }
            result.m_modelSettings =
                (NodeSettings)settings.getNodeSettings(CFG_MODEL);
            return result;
        }

        void save(final NodeSettingsWO settings) {
            NodeSettingsWO model = settings.addNodeSettings(CFG_MODEL);
            m_modelSettings.copyTo(model);
            if (m_variablesSettings != null) {
                NodeSettingsWO variables =
                    settings.addNodeSettings(CFG_VARIABLES);
                m_variablesSettings.copyTo(variables);
            }
        }
    }
}<|MERGE_RESOLUTION|>--- conflicted
+++ resolved
@@ -285,7 +285,6 @@
                 break;
             }
         }
-<<<<<<< HEAD
         result.addError(loadDataAndInternals(loader, exec));
         exec.setProgress(1.0);
         return result;
@@ -359,23 +358,6 @@
                             + " not match spec after execution.";
                         m_logger.coding(errorMsg);
                         createErrorMessageAndNotify(errorMsg);
-=======
-        m_model.restoreWarningMessage(loader.getWarningMessage());
-        ReferencedFile internDirRef = loader.getNodeInternDirectory();
-        if (internDirRef != null) {
-            internDirRef.lock();
-            try {
-                exec.setMessage("Loading internals");
-                m_model.loadInternals(internDirRef.getFile(), exec);
-            } catch (Throwable e) {
-                String error;
-                if (e instanceof IOException) {
-                    error = "Loading model internals failed: " + e.getMessage();
-                    if (loader.mustWarnOnDataLoadError()) {
-                        m_logger.debug(error, e);
-                    } else {
-                        m_logger.debug(error);
->>>>>>> 5692e77a
                     }
                 }
                 BufferedDataTable t = thisTable;
@@ -442,6 +424,7 @@
                 m_outputs[i].hiliteHdl = m_model.getOutHiLiteHandler(i);
             }
         }
+        m_model.restoreWarningMessage(loader.getWarningMessage());
         ReferencedFile internDirRef = loader.getNodeInternDirectory();
         if (internDirRef != null) {
             internDirRef.lock();

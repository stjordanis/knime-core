<?xml version="1.0" encoding="UTF-8"?>
<?pde version="3.4"?>

<product name="KNIME" id="org.knime.product.KNIME_PRODUCT" application="org.knime.product.KNIME_APPLICATION" version="2.1.0.0021700" useFeatures="true">

   <aboutInfo>
      <image path="/org.knime.product/icons/gif/about.gif"/>
      <text>
         Welcome to KNIME v2.1.0.0021700
the Konstanz Information Miner
Copyright, 2003 - 2009
email: contact@knime.org

This version of KNIME is licensed under the Aladdin License. 
Please see the license file in the installation directory and 
contact us if you cannot locate it. More details can be found at
http://www.knime.org

Based on Eclipse, www.eclipse.org 
Uses: Java, GEF, Log4J

KNIME is a registered trademark of KNIME GmbH, Germany.
All other trademarks are the property of their respective owners.
      </text>
   </aboutInfo>

   <configIni use="default">
   </configIni>

   <launcherArgs>
      <programArgs>-clean</programArgs>
      <vmArgs>-Xmx256m -XX:MaxPermSize=128m -server</vmArgs>
   </launcherArgs>

   <windowImages i16="/org.knime.product/icons/gif/knime16.gif" i32="/org.knime.product/icons/gif/knime32.gif" i48="/org.knime.product/icons/gif/knime48.gif" i64="/org.knime.product/icons/gif/knime64.gif" i128="/org.knime.product/icons/gif/knime128.gif"/>

   <splash
      location="org.knime.product" />
   <launcher name="knime">
      <linux icon="/org.knime.product/icons/knime128.xpm"/>
      <solaris/>
      <win useIco="false">
         <bmp
            winSmallHigh="/org.knime.product/icons/bmp/knime16.bmp"
            winSmallLow="/org.knime.product/icons/bmp/knime16x8.bmp"
            winMediumHigh="/org.knime.product/icons/bmp/knime32.bmp"
            winMediumLow="/org.knime.product/icons/bmp/knime32x8.bmp"
            winLargeHigh="/org.knime.product/icons/bmp/knime48.bmp"
            winLargeLow="/org.knime.product/icons/bmp/knime48x8.bmp"/>
      </win>
   </launcher>

   <intro introId="org.knime.product.intro"/>

   <vm>
   </vm>

   <plugins>
   </plugins>

   <features>
      <feature id="org.eclipse.rcp" version="0.0.0"/>
      <feature id="org.eclipse.gef" version="0.0.0"/>
      <feature id="org.eclipse.platform" version="0.0.0"/>
<<<<<<< HEAD
      <feature id="org.knime.features.base" version="2.1.0.0021700"/>
      <feature id="org.knime.features.chem.types" version="2.1.0.0021700"/>
      <feature id="org.knime.features.ext.chem.cdk" version="2.1.0.0021700"/>
      <feature id="org.knime.features.ext.chem.tools" version="2.1.0.0021700"/>
      <feature id="org.knime.features.ext.jfreechart" version="2.1.0.0021700"/>
      <feature id="org.knime.features.ext.jython" version="2.1.0.0021700"/>
      <feature id="org.knime.features.ext.r" version="2.1.0.0021700"/>
      <feature id="org.knime.features.ext.weka" version="2.1.0.0021700"/>
      <feature id="org.knime.features.wizard" version="2.1.0.0021700"/>
      <feature id="org.knime.features.ext.jep" version="2.1.0.0021700"/>
      <feature id="org.knime.features.ext.birt" version="2.1.0.0021700"/>
      <feature id="org.knime.features.ext.poi" version="2.1.0.0021700"/>
      <feature id="org.knime.features.ext.exttool" version="2.1.0.0021700"/>
      <feature id="org.knime.features.ext.r.bin" version="2.1.0.0021700"/>
      <feature id="org.knime.features.ext.chem.plants" version="2.1.0.0021700"/>
      <feature id="org.knime.features.ext.scripting" version="2.1.0.0021700"/>
      <feature id="org.knime.features.testing" version="2.1.0.0021700"/>
      <feature id="org.knime.features.timeseries" version="2.1.0.0021700"/>
      <feature id="org.knime.features.ext.webservice.client" version="2.1.0.0021700"/>
      <feature id="org.knime.features.ext.textprocessing" version="2.1.0.0021700"/>
      <feature id="org.knime.features.distmatrix" version="2.1.0.0021700"/>
      <feature id="org.knime.features.neighborgram" version="2.1.0.0021700"/>
      <feature id="com.knime.features.cluster.sge" version="2.1.0.0021700"/>
      <feature id="com.knime.features.cluster.ssh" version="2.1.0.0021700"/>
      <feature id="org.knime.features.ext.chem.shapes" version="2.1.0.0021700"/>
      <feature id="org.knime.features.bison" version="2.1.0.0021700"/>
      <feature id="org.knime.features.bison.viz" version="2.1.0.0021700"/>
      <feature id="org.knime.features.ext.perl" version="2.1.0.0021700"/>
      <feature id="com.knime.features.server.client" version="1.0.0"/>
      <feature id="org.knime.features.ext.libsvm" version="2.1.0.0021700"/>
      <feature id="org.knime.features.ext.matrix" version="1.0.0"/>
      <feature id="org.knime.features.ext.md" version="1.0.0"/>
      <feature id="org.knime.features.exp.lda" version="1.0.0"/>
=======
      <feature id="org.knime.features.base" version="2.0.3.0021111"/>
      <feature id="org.knime.features.chem.types" version="2.0.3.0021111"/>
      <feature id="org.knime.features.ext.chem.cdk" version="2.0.3.0021111"/>
      <feature id="org.knime.features.ext.chem.tools" version="2.0.3.0021111"/>
      <feature id="org.knime.features.ext.jfreechart" version="2.0.3.0021111"/>
      <feature id="org.knime.features.ext.jython" version="2.0.3.0021111"/>
      <feature id="org.knime.features.ext.r" version="2.0.3.0021111"/>
      <feature id="org.knime.features.ext.weka" version="2.0.3.0021111"/>
      <feature id="org.knime.features.wizard" version="2.0.3.0021111"/>
      <feature id="org.knime.features.product" version="2.0.3.0021111"/>
      <feature id="org.knime.features.ext.jep" version="2.0.3.0021111"/>
      <feature id="org.knime.features.ext.birt" version="2.0.3.0021111"/>
      <feature id="org.knime.features.ext.poi" version="2.0.3.0021111"/>
      <feature id="org.knime.features.ext.exttool" version="2.0.3.0021111"/>
      <feature id="org.knime.features.ext.r.bin" version="2.0.3.0021111"/>
      <feature id="org.knime.features.ext.chem.plants" version="2.0.3.0021111"/>
      <feature id="org.knime.features.ext.scripting" version="2.0.3.0021111"/>
      <feature id="org.knime.features.testing" version="2.0.3.0021111"/>
      <feature id="org.knime.features.timeseries" version="2.0.3.0021111"/>
      <feature id="org.knime.features.ext.webservice.client" version="2.0.3.0021111"/>
      <feature id="org.knime.features.ext.textprocessing" version="2.0.3.0021111"/>
      <feature id="org.knime.features.distmatrix" version="2.0.3.0021111"/>
      <feature id="org.knime.features.neighborgram" version="2.0.3.0021111"/>
      <feature id="org.knime.features.bison" version="2.0.3.0021111"/>
      <feature id="org.knime.features.bison.viz" version="2.0.3.0021111"/>
      <feature id="org.knime.features.ext.weka_r.io" version="2.0.3.0021111"/>
      <feature id="org.knime.features.ext.perl" version="2.0.3.0021111"/>
      <feature id="org.knime.features.ext.spotfire" version="2.0.3.0021111"/>
>>>>>>> 65a315f7
   </features>

</product><|MERGE_RESOLUTION|>--- conflicted
+++ resolved
@@ -62,7 +62,6 @@
       <feature id="org.eclipse.rcp" version="0.0.0"/>
       <feature id="org.eclipse.gef" version="0.0.0"/>
       <feature id="org.eclipse.platform" version="0.0.0"/>
-<<<<<<< HEAD
       <feature id="org.knime.features.base" version="2.1.0.0021700"/>
       <feature id="org.knime.features.chem.types" version="2.1.0.0021700"/>
       <feature id="org.knime.features.ext.chem.cdk" version="2.1.0.0021700"/>
@@ -96,36 +95,7 @@
       <feature id="org.knime.features.ext.matrix" version="1.0.0"/>
       <feature id="org.knime.features.ext.md" version="1.0.0"/>
       <feature id="org.knime.features.exp.lda" version="1.0.0"/>
-=======
-      <feature id="org.knime.features.base" version="2.0.3.0021111"/>
-      <feature id="org.knime.features.chem.types" version="2.0.3.0021111"/>
-      <feature id="org.knime.features.ext.chem.cdk" version="2.0.3.0021111"/>
-      <feature id="org.knime.features.ext.chem.tools" version="2.0.3.0021111"/>
-      <feature id="org.knime.features.ext.jfreechart" version="2.0.3.0021111"/>
-      <feature id="org.knime.features.ext.jython" version="2.0.3.0021111"/>
-      <feature id="org.knime.features.ext.r" version="2.0.3.0021111"/>
-      <feature id="org.knime.features.ext.weka" version="2.0.3.0021111"/>
-      <feature id="org.knime.features.wizard" version="2.0.3.0021111"/>
-      <feature id="org.knime.features.product" version="2.0.3.0021111"/>
-      <feature id="org.knime.features.ext.jep" version="2.0.3.0021111"/>
-      <feature id="org.knime.features.ext.birt" version="2.0.3.0021111"/>
-      <feature id="org.knime.features.ext.poi" version="2.0.3.0021111"/>
-      <feature id="org.knime.features.ext.exttool" version="2.0.3.0021111"/>
-      <feature id="org.knime.features.ext.r.bin" version="2.0.3.0021111"/>
-      <feature id="org.knime.features.ext.chem.plants" version="2.0.3.0021111"/>
-      <feature id="org.knime.features.ext.scripting" version="2.0.3.0021111"/>
-      <feature id="org.knime.features.testing" version="2.0.3.0021111"/>
-      <feature id="org.knime.features.timeseries" version="2.0.3.0021111"/>
-      <feature id="org.knime.features.ext.webservice.client" version="2.0.3.0021111"/>
-      <feature id="org.knime.features.ext.textprocessing" version="2.0.3.0021111"/>
-      <feature id="org.knime.features.distmatrix" version="2.0.3.0021111"/>
-      <feature id="org.knime.features.neighborgram" version="2.0.3.0021111"/>
-      <feature id="org.knime.features.bison" version="2.0.3.0021111"/>
-      <feature id="org.knime.features.bison.viz" version="2.0.3.0021111"/>
-      <feature id="org.knime.features.ext.weka_r.io" version="2.0.3.0021111"/>
-      <feature id="org.knime.features.ext.perl" version="2.0.3.0021111"/>
       <feature id="org.knime.features.ext.spotfire" version="2.0.3.0021111"/>
->>>>>>> 65a315f7
    </features>
 
 </product>